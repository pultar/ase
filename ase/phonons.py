--- conflicted
+++ resolved
@@ -877,7 +877,7 @@
                                          mode_Nav).real)
                     traj.write(atoms)
 
-<<<<<<< HEAD
+
     def save_run_results(self, filename="phonons.results.npz"):
         """Save results from :meth:`~ase.Phonons.run` then :meth:`~ase.Phonons.read` call.
 
@@ -990,113 +990,4 @@
         if not self.atoms_given:
             raise ValueError(
                 "Can only be called when class instantiated with `atoms` kwarg")
-        return self.phonons.write_modes(*args, **kwargs)
-=======
-    def serialize(self, filename):
-        """
-        Serialize the current state of the ASE Phonons object to a file.
-
-        This method serializes the Phonons object into a file for later retrieval or analysis. 
-        Serialization is performed using the 'dill' library, which is capable of serializing 
-        more complex Python objects compared to the standard 'pickle' library. If 'dill' is not 
-        available, the method will not perform serialization and will instead output a message 
-        indicating that 'dill' is not installed.
-
-        Parameters:
-        filename (str): The path of the file where the serialized object will be saved. 
-                        The file extension '.pkl' is recommended to indicate a 
-                        dill/pickle file.
-
-        Returns:
-        None
-
-        Raises:
-        PicklingError: If an error occurs during the serialization of an object attribute.
-        TypeError: If an object attribute is not serializable.
-
-        Notes:
-        - The method attempts to serialize each attribute of the Phonons object. If an 
-          attribute cannot be serialized (due to its complexity or type), it is excluded 
-          from the serialization, and a message is printed to the console. This will
-          likely occur for the ASE external calculators.
-        - This method relies on the 'dill' library, which extends the capabilities of 
-          'pickle'. 'Dill' is more adept at handling complex Python objects, including 
-          instances of custom classes, lambda functions, and more.
-        - If 'dill' is not installed, this method will not work. It is recommended to 
-          ensure that 'dill' is available in your Python environment if you plan to use 
-          this serialization functionality.
-        - The serialized file can be used to reconstruct the state of the Phonons object 
-          at a later time, provided that the same computational environment (dependencies 
-          and Python version) is used.
-
-        Example:
-        >>> phonons = Phonons(...)
-        >>> phonons.serialize('phonons_state.pkl')
-        """
-
-        try:
-            import dill as pickle
-        except ImportError:
-            print("Dill is not available. Serialization is not possible.")
-            return
-
-        serializable_data = {}
-        for attr in dir(self):
-            value = getattr(self, attr)
-            try:
-                pickle.dumps(value)
-                serializable_data[attr] = value
-            except (pickle.PicklingError, TypeError) as e:
-                print(
-                    f"Phonons attribute '{attr}' is not serializable and will be excluded. Error: {e}")
-
-        with open(filename, "wb") as file:
-            pickle.dump(serializable_data, file)
-
-        return None
-
-    @classmethod
-    def deserialize(cls, filename):
-        """
-        Deserialize a Phonons object from a file.
-
-        This class method creates a new instance of the Phonons class from the data
-        serialized in the specified file. It specifically extracts 'atoms' data and
-        passes it to the Phonons constructor, while other attributes are set post-initialization.
-
-        Parameters:
-        filename (str): The path of the file from which to deserialize the Phonons object.
-
-        Returns:
-        Phonons: A new instance of the Phonons class with attributes set from the serialized data.
-
-        Raises:
-        FileNotFoundError: If the specified file does not exist.
-        IOError: If there is an error reading the file.
-        KeyError: If the serialized data is missing expected attributes.
-
-        Example:
-        >>> deserialized_phonons = Phonons.deserialize('phonons_state.pkl')
-        """
-
-        try:
-            import dill as pickle
-        except ImportError:
-            print("Dill is not available. Deserialization cannot proceed.")
-            return None
-
-        with open(filename, 'rb') as f:
-            data = pickle.load(f)
-
-        # Extract 'atoms' data for constructor
-        atoms = data.pop('atoms', None)
-        if atoms is None:
-            raise ValueError("Serialized data does not contain 'atoms' required for Phonons.")
-
-        instance = cls(atoms)  
-
-        for attr, value in data.items():
-            setattr(instance, attr, value)
-
-        return instance
->>>>>>> 217db648
+        return self.phonons.write_modes(*args, **kwargs)