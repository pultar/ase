--- conflicted
+++ resolved
@@ -138,16 +138,12 @@
         # Atoms in the supercell -- repeated in the lattice vector directions
         # beginning with the last
         atoms_N = self.atoms * self.N_c
-<<<<<<< HEAD
         if self.use_initial_magmom:
             magmoms = self.atoms.get_initial_magnetic_moments()
             N = reduce(lambda x, y: x*y, self.N_c)
             new_magmoms = magmoms.repeat(N)
             atoms_N.set_initial_magnetic_moments(new_magmoms)
         
-=======
-
->>>>>>> bfbde7d6
         # Set calculator if provided
         assert self.calc is not None, "Provide calculator in __init__ method"
         atoms_N.set_calculator(self.calc)
