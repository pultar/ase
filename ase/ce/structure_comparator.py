--- conflicted
+++ resolved
@@ -15,13 +15,9 @@
 
 
 class SymmetryEquivalenceCheck(object):
-<<<<<<< HEAD
-    """Compare two structures to determine if they are equivalent.
-=======
     """Compare two structures to determine if they are symmetry equivalent.
 
     Based on the recipe from Comput. Phys. Commun. 183, 690-697 (2012).
->>>>>>> c6f14226
 
     Attributes:
     ==========
@@ -505,12 +501,9 @@
                 s1pos[1] = pos1[i, (order + 1) % 3]
                 s1pos[2] = pos1[i, (order + 2) % 3]
                 dist, closest = kdtree.query(s1pos)
-<<<<<<< HEAD
-=======
                 if closest in used_indices:
                     return False
                 used_indices.append(closest)
->>>>>>> c6f14226
                 if (s1[i].symbol != s2[closest].symbol or
                         dist > self.position_tolerance):
                     all_match = False
