# flake8: noqa
import ase
from abc import abstractmethod, ABC
import functools
import warnings
import numpy as np
from typing import Dict, List, Sequence, Tuple

from ase.cell import Cell
from ase.build.bulk import bulk as newbulk
from ase.dft.kpoints import parse_path_string, sc_special_points, BandPath
from ase.utils import pbc2pbc


@functools.wraps(newbulk)
def bulk(*args, **kwargs):
    warnings.warn('Use ase.build.bulk() instead', stacklevel=2)
    return newbulk(*args, **kwargs)


_degrees = np.pi / 180


class BravaisLattice(ABC):
    """Represent Bravais lattices and data related to the Brillouin zone.

    There are 14 3D Bravais classes: CUB, FCC, BCC, ..., and TRI, and
    five 2D classes.

    Each class stores basic static information:

    >>> from ase.lattice import FCC, MCL
    >>> FCC.name
    'FCC'
    >>> FCC.longname
    'face-centred cubic'
    >>> FCC.pearson_symbol
    'cF'
    >>> MCL.parameters
    ('a', 'b', 'c', 'alpha')

    Each class can be instantiated with the specific lattice parameters
    that apply to that lattice:

    >>> MCL(3, 4, 5, 80)
    MCL(a=3, b=4, c=5, alpha=80)

    """
    # These parameters can be set by the @bravais decorator for a subclass.
    # (We could also use metaclasses to do this, but that's more abstract)
    name: str = None  # e.g. 'CUB', 'BCT', 'ORCF', ...
    longname: str = None  # e.g. 'cubic', 'body-centred tetragonal', ...
    parameters: Tuple[str] = None  # e.g. ('a', 'c')
    variants: Dict[str, 'Variant'] = None  # e.g. {'BCT1': <variant object>,
                                           #       'BCT2': <variant object>}
    variant_names: List[str] = None
    ndim: int = None

    def __init__(self, **kwargs):
        p = {}
        eps = kwargs.pop('eps', 2e-4)
        for k, v in kwargs.items():
            p[k] = float(v)
        assert set(p) == set(self.parameters)
        self._parameters = p
        self._eps = eps

        if len(self.variants) == 1:
            # If there's only one it has the same name as the lattice type
            self._variant = self.variants[self.name]
        else:
            name = self._variant_name(**self._parameters)
            self._variant = self.variants[name]

    @property
    def variant(self) -> str:
        """Return name of lattice variant.

        >>> BCT(3, 5).variant
        'BCT2'
        """
        return self._variant.name

    def __getattr__(self, name) -> float:
        if name in self._parameters:
            return self._parameters[name]
        return self.__getattribute__(name)  # Raises error

    def vars(self) -> Dict[str, float]:
        """Get parameter names and values of this lattice as a dictionary."""
        return dict(self._parameters)

    def tocell(self) -> Cell:
        """Return this lattice as a :class:`~ase.cell.Cell` object."""
        cell = self._cell(**self._parameters)
        return Cell(cell)

<<<<<<< HEAD
    def get_transformation(self, cell) -> np.ndarray:
=======
    def get_transformation(self, cell, eps=1e-8):
>>>>>>> d6730cc6
        # Get transformation matrix relating input cell to canonical cell
        T = cell.dot(np.linalg.pinv(self.tocell()))
        msg = 'This transformation changes the length/area/volume of the cell'
        assert np.isclose(np.abs(np.linalg.det(T[:self.ndim,
                                                 :self.ndim])), 1,
                          atol=eps), msg
        return T

    def cellpar(self) -> np.ndarray:
        """Get cell lengths and angles as array of length 6.

        See :func:`ase.geometry.Cell.cellpar`."""
        # (Just a brute-force implementation)
        cell = self.tocell()
        return cell.cellpar()

    @property
    def special_path(self) -> str:
        """Get default special k-point path for this lattice as a string.

        >>> BCT(3, 5).special_path
        'GXYSGZS1NPY1Z,XP'
        """
        return self._variant.special_path

    @property
    def special_point_names(self) -> List[str]:
        """Return all special point names as a list of strings.

        >>> BCT(3, 5).special_point_names
        ['G', 'N', 'P', 'S', 'S1', 'X', 'Y', 'Y1', 'Z']
        """
        labels = parse_path_string(self._variant.special_point_names)
        assert len(labels) == 1  # list of lists
        return labels[0]


    def get_special_points_array(self) -> np.ndarray:
        """Return all special points for this lattice as an array.

        Ordering is consistent with special_point_names."""
        if self._variant.special_points is not None:
            # Fixed dictionary of special points
            d = self.get_special_points()
            labels = self.special_point_names
            assert len(d) == len(labels)
            points = np.empty((len(d), 3))
            for i, label in enumerate(labels):
                points[i] = d[label]
            return points

        # Special points depend on lattice parameters:
        points = self._special_points(variant=self._variant,
                                      **self._parameters)
        assert len(points) == len(self.special_point_names)
        return np.array(points)

    def get_special_points(self) -> Dict[str, Sequence[float]]:
        """Return a dictionary of named special k-points for this lattice."""
        if self._variant.special_points is not None:
            return self._variant.special_points

        labels = self.special_point_names
        points = self.get_special_points_array()

        return dict(zip(labels, points))

    def plot_bz(self,
                path: str = None,
                special_points: Dict[str, Sequence[float]] = None,
                **plotkwargs):
        """Plot the reciprocal cell and default bandpath."""
        # Create a generic bandpath (no interpolated kpoints):
        bandpath = self.bandpath(path=path, special_points=special_points,
                                 npoints=0)
        return bandpath.plot(dimension=self.ndim, **plotkwargs)

    def bandpath(
            self,
            path: str = None,
            npoints: int = None,
            special_points: Dict[str, Sequence[float]] = None,
            density: float = None,
            transformation: np.ndarray = None,
    ) -> 'ase.dft.kpoints.BandPath':
        """Return a :class:`~ase.dft.kpoints.BandPath` for this lattice.

        See :meth:`ase.cell.Cell.bandpath` for description of parameters.

        >>> BCT(3, 5).bandpath()
        BandPath(path='GXYSGZS1NPY1Z,XP', cell=[3x3], special_points={GNPSS1XYY1Z}, kpts=[51x3])

        .. note:: This produces the standard band path following AFlow
           conventions.  If your cell does not follow this convention,
           you will need :meth:`ase.cell.Cell.bandpath` instead or
           the kpoints may not correspond to your particular cell.

        """
        if special_points is None:
            special_points = self.get_special_points()

        if path is None:
            path = self._variant.special_path
        elif not isinstance(path, str):
            from ase.dft.kpoints import resolve_custom_points
            special_points = dict(special_points)
            path = resolve_custom_points(path, special_points, self._eps)

        cell = self.tocell()
        if transformation is not None:
            cell = transformation.dot(cell)

        bandpath = BandPath(cell=cell, path=path,
                            special_points=special_points)
        return bandpath.interpolate(npoints=npoints, density=density)

    @abstractmethod
    def _cell(self, **kwargs: Dict[str, float]) -> Sequence:
        """Return a cell as 3x3 floats from this Bravais lattice.

        Arguments are the dictionary of Bravais parameters."""
        pass

    def _special_points(self, **kwargs) -> Sequence:
        """Return the special point coordinates as an npoints x 3 sequence.

        Subclasses typically return a nested list.

        Ordering must be same as kpoint labels.

        Arguments are the dictionary of Bravais parameters and the variant."""
        raise NotImplementedError

    def _variant_name(self, **kwargs) -> str:
        """Return the name (e.g. 'ORCF3') of variant.

        Arguments will be the dictionary of Bravais parameters."""
        raise NotImplementedError

    def __format__(self, spec) -> str:
        tokens = []
        if not spec:
            spec = '.6g'
        template = '{}={:%s}' % spec

        for name in self.parameters:
            value = self._parameters[name]
            tokens.append(template.format(name, value))
        return '{}({})'.format(self.name, ', '.join(tokens))

    def __str__(self) -> str:
        return self.__format__('')

    def __repr__(self) -> str:
        return self.__format__('.20g')

    def description(self) -> str:
        """Return complete description of lattice and Brillouin zone."""
        points = self.get_special_points()
        labels = self.special_point_names

        coordstring = '\n'.join(['    {:2s} {:7.4f} {:7.4f} {:7.4f}'
                                 .format(label, *points[label])
                                 for label in labels])

        string = """\
{repr}
  {variant}
  Special point coordinates:
{special_points}
""".format(repr=str(self),
           variant=self._variant,
           special_points=coordstring)
        return string

    @classmethod
    def type_description(cls) -> str:
        """Return complete description of this Bravais lattice type."""
        desc = """\
Lattice name: {name}
  Long name: {longname}
  Parameters: {parameters}
""".format(**vars(cls))

        chunks = [desc]
        for name in cls.variant_names:
            var = cls.variants[name]
            txt = str(var)
            lines = ['  ' + L for L in txt.splitlines()]
            lines.append('')
            chunks.extend(lines)

        return '\n'.join(chunks)


class Variant:
    variant_desc = """\
Variant name: {name}
  Special point names: {special_point_names}
  Default path: {special_path}
"""

    def __init__(self,
                 name,
                 special_point_names,
                 special_path,
                 special_points=None):
        self.name = name
        self.special_point_names = special_point_names
        self.special_path = special_path
        if special_points is not None:
            special_points = dict(special_points)
            for key, value in special_points.items():
                special_points[key] = np.array(value)
        self.special_points = special_points
        # XXX Should make special_points available as a single array as well
        # (easier to transform that way)

    def __str__(self) -> str:
        return self.variant_desc.format(**vars(self))


bravais_names = []
bravais_lattices = {}
bravais_classes = {}


def bravaisclass(longname: str,
                 crystal_family: str,
                 lattice_system: str,
                 pearson_symbol: str,
                 parameters: Sequence[str],
                 variants: List,
                 ndim: int = 3):
    """Decorator for Bravais lattice classes.

    This sets a number of class variables and processes the information
    about different variants into a list of Variant objects."""

    def decorate(cls):
        btype = cls.__name__
        cls.name = btype
        cls.longname = longname
        cls.crystal_family = crystal_family
        cls.lattice_system = lattice_system
        cls.pearson_symbol = pearson_symbol
        cls.parameters = tuple(parameters)
        cls.variant_names = []
        cls.variants = {}
        cls.ndim = ndim

        for [name, special_point_names, special_path,
             special_points] in variants:
            cls.variant_names.append(name)
            cls.variants[name] = Variant(name, special_point_names,
                                         special_path, special_points)

        # Register in global list and dictionary
        bravais_names.append(btype)
        bravais_lattices[btype] = cls
        bravais_classes[pearson_symbol] = cls
        return cls

    return decorate


class UnconventionalLattice(ValueError):
    pass


class Cubic(BravaisLattice):
    """Abstract class for cubic lattices."""
    def __init__(self, a):
        BravaisLattice.__init__(self, a=a)


@bravaisclass('primitive cubic', 'cubic', 'cubic', 'cP', 'a',
              [['CUB', 'GXRM', 'GXMGRX,MR', sc_special_points['cubic']]])
class CUB(Cubic):
    def _cell(self, a):
        return a * np.eye(3)


@bravaisclass('face-centred cubic', 'cubic', 'cubic', 'cF', 'a',
              [['FCC', 'GKLUWX', 'GXWKGLUWLK,UX', sc_special_points['fcc']]])
class FCC(Cubic):
    def _cell(self, a):
        return 0.5 * np.array([[0., a, a], [a, 0, a], [a, a, 0]])


@bravaisclass('body-centred cubic', 'cubic', 'cubic', 'cI', 'a',
              [['BCC', 'GHPN', 'GHNGPH,PN', sc_special_points['bcc']]])
class BCC(Cubic):
    def _cell(self, a):
        return 0.5 * np.array([[-a, a, a], [a, -a, a], [a, a, -a]])


@bravaisclass('primitive tetragonal', 'tetragonal', 'tetragonal', 'tP', 'ac',
              [['TET', 'GAMRXZ', 'GXMGZRAZ,XR,MA',
                sc_special_points['tetragonal']]])
class TET(BravaisLattice):
    def __init__(self, a, c):
        BravaisLattice.__init__(self, a=a, c=c)

    def _cell(self, a, c):
        return np.diag(np.array([a, a, c]))


# XXX in BCT2 we use S for Sigma.
# Also in other places I think
@bravaisclass('body-centred tetragonal', 'tetragonal', 'tetragonal', 'tI',
              'ac',
              [['BCT1', 'GMNPXZZ1', 'GXMGZPNZ1M,XP', None],
               ['BCT2', 'GNPSS1XYY1Z', 'GXYSGZS1NPY1Z,XP', None]])
class BCT(BravaisLattice):
    def __init__(self, a, c):
        BravaisLattice.__init__(self, a=a, c=c)

    def _cell(self, a, c):
        return 0.5 * np.array([[-a, a, c], [a, -a, c], [a, a, -c]])

    def _variant_name(self, a, c):
        return 'BCT1' if c < a else 'BCT2'

    def _special_points(self, a, c, variant):
        a2 = a * a
        c2 = c * c

        assert variant.name in self.variants

        if variant.name == 'BCT1':
            eta = .25 * (1 + c2 / a2)
            points = [[0,0,0],
                      [-.5, .5, .5],
                      [0.,.5,0.],
                      [.25, .25, .25],
                      [0.,0.,.5],
                      [eta,eta,-eta],
                      [-eta,1-eta,eta]]
        else:
            eta = .25 * (1 + a2 / c2)  # Not same eta as BCT1!
            zeta = 0.5 * a2 / c2
            points = [[0.,.0,0.],
                      [0.,.5,0.],
                      [.25,.25,.25],
                      [-eta,eta,eta],
                      [eta,1-eta,-eta],
                      [0.,0.,.5],
                      [-zeta,zeta,.5],
                      [.5,.5,-zeta],
                      [.5,.5,-.5]]
        return points


def check_orc(a, b, c):
    if not a < b < c:
        raise UnconventionalLattice('Expected a < b < c, got {}, {}, {}'
                                    .format(a, b, c))


class Orthorhombic(BravaisLattice):
    """Abstract class for orthorhombic types."""
    def __init__(self, a, b, c):
        check_orc(a, b, c)
        BravaisLattice.__init__(self, a=a, b=b, c=c)


@bravaisclass('primitive orthorhombic', 'orthorhombic', 'orthorhombic', 'oP',
              'abc',
              [['ORC', 'GRSTUXYZ', 'GXSYGZURTZ,YT,UX,SR',
                sc_special_points['orthorhombic']]])
class ORC(Orthorhombic):
    def _cell(self, a, b, c):
        return np.diag([a, b, c]).astype(float)


@bravaisclass('face-centred orthorhombic', 'orthorhombic', 'orthorhombic',
              'oF', 'abc',
              [['ORCF1', 'GAA1LTXX1YZ', 'GYTZGXA1Y,TX1,XAZ,LG', None],
               ['ORCF2', 'GCC1DD1LHH1XYZ', 'GYCDXGZD1HC,C1Z,XH1,HY,LG', None],
               ['ORCF3', 'GAA1LTXX1YZ', 'GYTZGXA1Y,XAZ,LG', None]])
class ORCF(Orthorhombic):
    def _cell(self, a, b, c):
        return 0.5 * np.array([[0, b, c], [a, 0, c], [a, b, 0]])

    def _special_points(self, a, b, c, variant):
        a2 = a * a
        b2 = b * b
        c2 = c * c
        xminus = 0.25 * (1 + a2 / b2 - a2 / c2)
        xplus = 0.25 * (1 + a2 / b2 + a2 / c2)

        if variant.name == 'ORCF1' or variant.name == 'ORCF3':
            zeta = xminus
            eta = xplus

            points = [[0, 0, 0],
                      [.5, .5 + zeta, zeta],
                      [.5, .5 - zeta, 1 - zeta],
                      [.5, .5, .5],
                      [1., .5, .5],
                      [0., eta, eta],
                      [1., 1 - eta, 1 - eta],
                      [.5, 0, .5],
                      [.5, .5, 0]]
        else:
            assert variant.name == 'ORCF2'
            phi = 0.25 * (1 + c2 / b2 - c2 / a2)
            delta = 0.25 * (1 + b2 / a2 - b2 / c2)
            eta = xminus

            points = [[0,0,0],
                      [.5, .5-eta, 1-eta],
                      [.5, .5+eta, eta],
                      [.5-delta, .5, 1-delta],
                      [.5+delta, .5, delta],
                      [.5, .5, .5],
                      [1-phi, .5-phi, .5],
                      [phi, .5+phi, .5],
                      [0., .5, .5],
                      [.5, 0., .5],
                      [.5, .5, 0.]]

        return points

    def _variant_name(self, a, b, c):
        diff = 1.0 / (a * a) - 1.0 / (b * b) - 1.0 / (c * c)
        if abs(diff) < self._eps:
            return 'ORCF3'
        return 'ORCF1' if diff > 0 else 'ORCF2'


@bravaisclass('body-centred orthorhombic', 'orthorhombic', 'orthorhombic',
              'oI', 'abc',
              [['ORCI', 'GLL1L2RSTWXX1YY1Z', 'GXLTWRX1ZGYSW,L1Y,Y1Z', None]])
class ORCI(Orthorhombic):
    def _cell(self, a, b, c):
        return 0.5 * np.array([[-a, b, c], [a, -b, c], [a, b, -c]])

    def _special_points(self, a, b, c, variant):
        a2 = a**2
        b2 = b**2
        c2 = c**2

        zeta = .25 * (1 + a2 / c2)
        eta = .25 * (1 + b2 / c2)
        delta = .25 * (b2 - a2) / c2
        mu = .25 * (a2 + b2) / c2

        points = [[0.,0.,0.],
                  [-mu,mu,.5-delta],
                  [mu, -mu, .5+delta],
                  [.5-delta, .5+delta, -mu],
                  [0,.5,0],
                  [.5,0,0],
                  [0.,0.,.5],
                  [.25,.25,.25],
                  [-zeta, zeta, zeta],
                  [zeta, 1 - zeta, -zeta],
                  [eta, -eta, eta],
                  [1 - eta, eta, -eta],
                  [.5,.5,-.5]]
        return points


@bravaisclass('base-centred orthorhombic', 'orthorhombic', 'orthorhombic',
              'oC', 'abc',
              [['ORCC', 'GAA1RSTXX1YZ', 'GXSRAZGYX1A1TY,ZT', None]])
class ORCC(BravaisLattice):
    def __init__(self, a, b, c):
        # ORCC is the only ORCx lattice with a<b and not a<b<c
        if a >= b:
            raise UnconventionalLattice('Expected a < b, got {}, {}'
                                        .format(a, b, c))
        BravaisLattice.__init__(self, a=a, b=b, c=c)

    def _cell(self, a, b, c):
        return np.array([[0.5 * a, -0.5 * b, 0], [0.5 * a, 0.5 * b, 0],
                         [0, 0, c]])

    def _special_points(self, a, b, c, variant):
        zeta = .25 * (1 + a * a / (b * b))
        points = [[0,0,0],
                  [zeta,zeta,.5],
                  [-zeta,1-zeta,.5],
                  [0,.5,.5],
                  [0,.5,0],
                  [-.5,.5,.5],
                  [zeta,zeta,0],
                  [-zeta,1-zeta,0],
                  [-.5,.5,0],
                  [0,0,.5]]
        return points


@bravaisclass('primitive hexagonal', 'hexagonal', 'hexagonal', 'hP',
              'ac',
              [['HEX', 'GMKALH', 'GMKGALHA,LM,KH',
                sc_special_points['hexagonal']]])
class HEX(BravaisLattice):
    def __init__(self, a, c):
        BravaisLattice.__init__(self, a=a, c=c)

    def _cell(self, a, c):
        x = 0.5 * np.sqrt(3)
        return np.array([[0.5 * a, -x * a, 0], [0.5 * a, x * a, 0],
                         [0., 0., c]])


@bravaisclass('primitive rhombohedral', 'hexagonal', 'rhombohedral', 'hR',
              ('a', 'alpha'),
              [['RHL1', 'GBB1FLL1PP1P2QXZ', 'GLB1,BZGX,QFP1Z,LP', None],
               ['RHL2', 'GFLPP1QQ1Z', 'GPZQGFP1Q1LZ', None]])
class RHL(BravaisLattice):
    def __init__(self, a, alpha):
        if alpha >= 120:
            raise UnconventionalLattice('Need alpha < 120 degrees, got {}'
                                        .format(alpha))
        BravaisLattice.__init__(self, a=a, alpha=alpha)

    def _cell(self, a, alpha):
        alpha *= np.pi / 180
        acosa = a * np.cos(alpha)
        acosa2 = a * np.cos(0.5 * alpha)
        asina2 = a * np.sin(0.5 * alpha)
        acosfrac = acosa / acosa2
        xx = (1 - acosfrac**2)
        assert xx > 0.0
        return np.array([[acosa2, -asina2, 0], [acosa2, asina2, 0],
                         [a * acosfrac, 0, a * xx**0.5]])

    def _variant_name(self, a, alpha):
        return 'RHL1' if alpha < 90 else 'RHL2'

    def _special_points(self, a, alpha, variant):
        if variant.name == 'RHL1':
            cosa = np.cos(alpha * _degrees)
            eta = (1 + 4 * cosa) / (2 + 4 * cosa)
            nu = .75 - 0.5 * eta
            points = [[0,0,0],
                      [eta,.5,1-eta],
                      [.5, 1 - eta, eta - 1],
                      [.5,.5,0],
                      [.5,0,0],
                      [0,0,-.5],
                      [eta,nu,nu],
                      [1-nu,1-nu,1-eta],
                      [nu,nu,eta-1],
                      [1-nu,nu,0],
                      [nu,0,-nu],
                      [.5,.5,.5]]
        else:
            eta = 1 / (2 * np.tan(alpha * _degrees / 2)**2)
            nu = .75 - 0.5 * eta
            points = [[0,0,0],
                      [.5,-.5,0],
                      [.5,0,0],
                      [1-nu,-nu,1-nu],
                      [nu,nu-1,nu-1],
                      [eta,eta,eta],
                      [1-eta,-eta,-eta],
                      [.5,-.5,.5]]
        return points


def check_mcl(a, b, c, alpha):
    if not (b <= c and alpha < 90):
        raise UnconventionalLattice('Expected b <= c, alpha < 90; '
                                    'got a={}, b={}, c={}, alpha={}'
                                    .format(a, b, c, alpha))


@bravaisclass('primitive monoclinic', 'monoclinic', 'monoclinic', 'mP',
              ('a', 'b', 'c', 'alpha'),
              [['MCL', 'GACDD1EHH1H2MM1M2XYY1Z', 'GYHCEM1AXH1,MDZ,YD', None]])
class MCL(BravaisLattice):
    def __init__(self, a, b, c, alpha):
        check_mcl(a, b, c, alpha)
        BravaisLattice.__init__(self, a=a, b=b, c=c, alpha=alpha)

    def _cell(self, a, b, c, alpha):
        alpha *= _degrees
        return np.array([[a, 0, 0], [0, b, 0],
                         [0, c * np.cos(alpha), c * np.sin(alpha)]])

    def _special_points(self, a, b, c, alpha, variant):
        cosa = np.cos(alpha * _degrees)
        eta = (1 - b * cosa / c) / (2 * np.sin(alpha * _degrees)**2)
        nu = .5 - eta * c * cosa / b

        points = [[0,0,0],
                  [.5,.5,0],
                  [0,.5,.5],
                  [.5,0,.5],
                  [.5,0,-.5],
                  [.5,.5,.5],
                  [0,eta,1-nu],
                  [0,1-eta,nu],
                  [0,eta,-nu],
                  [.5,eta,1-nu],
                  [.5,1-eta,nu],
                  [.5,eta,-nu],
                  [0,.5,0],
                  [0,0,.5],
                  [0,0,-.5],
                  [.5,0,0]]
        return points

    def _variant_name(self, a, b, c, alpha):
        check_mcl(a, b, c, alpha)
        return 'MCL'


@bravaisclass('base-centred monoclinic', 'monoclinic', 'monoclinic', 'mC',
              ('a', 'b', 'c', 'alpha'),
              [['MCLC1', 'GNN1FF1F2F3II1LMXX1X2YY1Z',
                'GYFLI,I1ZF1,YX1,XGN,MG', None],
               ['MCLC2', 'GNN1FF1F2F3II1LMXX1X2YY1Z',
                'GYFLI,I1ZF1,NGM', None],
               ['MCLC3', 'GFF1F2HH1H2IMNN1XYY1Y2Y3Z',
                'GYFHZIF1,H1Y1XGN,MG', None],
               ['MCLC4', 'GFF1F2HH1H2IMNN1XYY1Y2Y3Z',
                'GYFHZI,H1Y1XGN,MG', None],
               ['MCLC5', 'GFF1F2HH1H2II1LMNN1XYY1Y2Y3Z',
                'GYFLI,I1ZHF1,H1Y1XGN,MG', None]])
class MCLC(BravaisLattice):
    def __init__(self, a, b, c, alpha):
        check_mcl(a, b, c, alpha)
        BravaisLattice.__init__(self, a=a, b=b, c=c, alpha=alpha)

    def _cell(self, a, b, c, alpha):
        alpha *= np.pi / 180
        return np.array([[0.5 * a, 0.5 * b, 0], [-0.5 * a, 0.5 * b, 0],
                         [0, c * np.cos(alpha), c * np.sin(alpha)]])

    def _variant_name(self, a, b, c, alpha):
        #from ase.geometry.cell import mclc
        # okay, this is a bit hacky

        # We need the same parameters here as when determining the points.
        # Right now we just repeat the code:
        check_mcl(a, b, c, alpha)

        a2 = a * a
        b2 = b * b
        cosa = np.cos(alpha * _degrees)
        sina = np.sin(alpha * _degrees)
        sina2 = sina**2

        cell = self.tocell()
        lengths_angles = Cell(cell.reciprocal()).cellpar()

        kgamma = lengths_angles[-1]

        eps = self._eps
        # We should not compare angles in degrees versus lengths with
        # the same precision.
        if abs(kgamma - 90) < eps:
            variant = 2
        elif kgamma > 90:
            variant = 1
        elif kgamma < 90:
            num = b * cosa / c + b2 * sina2 / a2
            if abs(num - 1) < eps:
                variant = 4
            elif num < 1:
                variant = 3
            else:
                variant = 5
        variant = 'MCLC' + str(variant)
        return variant

    def _special_points(self, a, b, c, alpha, variant):
        variant = int(variant.name[-1])

        a2 = a * a
        b2 = b * b
        # c2 = c * c
        cosa = np.cos(alpha * _degrees)
        sina = np.sin(alpha * _degrees)
        sina2 = sina**2

        if variant == 1 or variant == 2:
            zeta = (2 - b * cosa / c) / (4 * sina2)
            eta = 0.5 + 2 * zeta * c * cosa / b
            psi = .75 - a2 / (4 * b2 * sina * sina)
            phi = psi + (.75 - psi) * b * cosa / c

            points = [[0,0,0],
                      [.5,0,0],
                      [0,-.5,0],
                      [1-zeta,1-zeta,1-eta],
                      [zeta,zeta,eta],
                      [-zeta,-zeta,1-eta],
                      [1-zeta,-zeta,1-eta],
                      [phi,1-phi,.5],
                      [1-phi,phi-1,.5],
                      [.5,.5,.5],
                      [.5,0,.5],
                      [1-psi,psi-1,0],
                      [psi,1-psi,0],
                      [psi-1,-psi,0],
                      [.5,.5,0],
                      [-.5,-.5,0],
                      [0,0,.5]]
        elif variant == 3 or variant == 4:
            mu = .25 * (1 + b2 / a2)
            delta = b * c * cosa / (2  * a2)
            zeta = mu - 0.25 + (1 - b * cosa / c) / (4 * sina2)
            eta = 0.5 + 2 * zeta * c * cosa / b
            phi = 1 + zeta - 2 * mu
            psi = eta - 2 * delta

            points = [[0,0,0],
                      [1-phi,1-phi,1-psi],
                      [phi,phi-1,psi],
                      [1-phi,-phi,1-psi],
                      [zeta,zeta,eta],
                      [1-zeta,-zeta,1-eta],
                      [-zeta,-zeta,1-eta],
                      [.5,-.5,.5],
                      [.5,0,.5],
                      [.5,0,0],
                      [0,-.5,0],
                      [.5,-.5,0],
                      [mu,mu,delta],
                      [1-mu,-mu,-delta],
                      [-mu,-mu,-delta],
                      [mu,mu-1,delta],
                      [0,0,.5]]
        elif variant == 5:
            zeta = .25 * (b2 / a2 + (1 - b * cosa / c) / sina2)
            eta = 0.5 + 2 * zeta * c * cosa / b
            mu = .5 * eta + b2 / (4 * a2) - b * c * cosa / (2 * a2)
            nu = 2 * mu - zeta
            omega = (4 * nu - 1 - b2 * sina2 / a2) * c / (2 * b * cosa)
            delta = zeta * c * cosa / b + omega / 2 - .25
            rho = 1 - zeta * a2 / b2

            points = [[0,0,0],
                      [nu,nu,omega],
                      [1-nu,1-nu,1-omega],
                      [nu,nu-1,omega],
                      [zeta,zeta,eta],
                      [1-zeta,-zeta,1-eta],
                      [-zeta,-zeta,1-eta],
                      [rho,1-rho,.5],
                      [1-rho,rho-1,.5],
                      [.5,.5,.5],
                      [.5,0,.5],
                      [.5,0,0],
                      [0,-.5,0],
                      [.5,-.5,0],
                      [mu,mu,delta],
                      [1-mu,-mu,-delta],
                      [-mu,-mu,-delta],
                      [mu,mu-1,delta],
                      [0,0,.5]]

        return points


tri_angles_explanation = """\
Angles kalpha, kbeta and kgamma of TRI lattice must be 1) all greater \
than 90 degrees with kgamma being the smallest, or 2) all smaller than \
90 with kgamma being the largest, or 3) kgamma=90 being the \
smallest of the three, or 4) kgamma=90 being the largest of the three.  \
Angles of reciprocal lattice are kalpha={}, kbeta={}, kgamma={}.  \
If you don't care, please use Cell.fromcellpar() instead."""

# XXX labels, paths, are all the same.
@bravaisclass('primitive triclinic', 'triclinic', 'triclinic', 'aP',
              ('a', 'b', 'c', 'alpha', 'beta', 'gamma'),
              [['TRI1a', 'GLMNRXYZ', 'XGY,LGZ,NGM,RG', None],
               ['TRI2a', 'GLMNRXYZ', 'XGY,LGZ,NGM,RG', None],
               ['TRI1b', 'GLMNRXYZ', 'XGY,LGZ,NGM,RG', None],
               ['TRI2b', 'GLMNRXYZ', 'XGY,LGZ,NGM,RG', None]])
class TRI(BravaisLattice):
    def __init__(self, a, b, c, alpha, beta, gamma):
        BravaisLattice.__init__(self, a=a, b=b, c=c, alpha=alpha, beta=beta,
                                gamma=gamma)

    def _cell(self, a, b, c, alpha, beta, gamma):
        alpha, beta, gamma = np.array([alpha, beta, gamma])
        singamma = np.sin(gamma * _degrees)
        cosgamma = np.cos(gamma * _degrees)
        cosbeta = np.cos(beta * _degrees)
        cosalpha = np.cos(alpha * _degrees)
        a3x = c * cosbeta
        a3y = c / singamma * (cosalpha - cosbeta * cosgamma)
        a3z = c / singamma * np.sqrt(singamma**2 - cosalpha**2 - cosbeta**2
                                     + 2 * cosalpha * cosbeta * cosgamma)
        return np.array([[a, 0, 0], [b * cosgamma, b * singamma, 0],
                         [a3x, a3y, a3z]])

    def _variant_name(self, a, b, c, alpha, beta, gamma):
        cell = Cell.new([a, b, c, alpha, beta, gamma])
        icellpar = Cell(cell.reciprocal()).cellpar()
        kangles = kalpha, kbeta, kgamma = icellpar[3:]

        def raise_unconventional():
            raise UnconventionalLattice(tri_angles_explanation
                                        .format(*kangles))

        eps = self._eps
        if abs(kgamma - 90) < eps:
            if kalpha > 90 and kbeta > 90:
                var = '2a'
            elif kalpha < 90 and kbeta < 90:
                var = '2b'
            else:
                # Is this possible?  Maybe due to epsilon
                raise_unconventional()
        elif all(kangles > 90):
            if kgamma > min(kangles):
                raise_unconventional()
            var = '1a'
        elif all(kangles < 90):# and kgamma > max(kalpha, kbeta):
            if kgamma < max(kangles):
                raise_unconventional()
            var = '1b'
        else:
            raise_unconventional()

        return 'TRI' + var

    def _special_points(self, a, b, c, alpha, beta, gamma, variant):
        # (None of the points actually depend on any parameters)
        # (We should store the points openly on the variant objects)
        if variant.name == 'TRI1a' or variant.name == 'TRI2a':
            points = [[0.,0.,0.],
                      [.5,.5,0],
                      [0,.5,.5],
                      [.5,0,.5],
                      [.5,.5,.5],
                      [.5,0,0],
                      [0,.5,0],
                      [0,0,.5]]
        else:
            points = [[0,0,0],
                      [.5,-.5,0],
                      [0,0,.5],
                      [-.5,-.5,.5],
                      [0,-.5,.5],
                      [0,-0.5,0],
                      [.5,0,0],
                      [-.5,0,.5]]

        return points


def get_subset_points(names, points):
    newpoints = {}
    for name in names:
        newpoints[name] = points[name]

    return newpoints


@bravaisclass('primitive oblique', 'monoclinic', None, 'mp',
              ('a', 'b', 'alpha'), [['OBL', 'GYHCH1X', 'GYHCH1XG', None]],
              ndim=2)
class OBL(BravaisLattice):
    def __init__(self, a, b, alpha, **kwargs):
        BravaisLattice.__init__(self, a=a, b=b, alpha=alpha, **kwargs)

    def _cell(self, a, b, alpha):
        cosa = np.cos(alpha * _degrees)
        sina = np.sin(alpha * _degrees)

        return np.array([[a, 0, 0],
                         [b * cosa, b * sina, 0],
                         [0., 0., 0.]])

    def _special_points(self, a, b, alpha, variant):
        # XXX Check me
        if alpha > 90:
            _alpha = 180 - alpha
            a, b = b, a
        else:
            _alpha = alpha

        cosa = np.cos(_alpha * _degrees)
        eta = (1 - a * cosa / b) / (2 * np.sin(_alpha * _degrees)**2)
        nu = .5 - eta * b * cosa / a

        points = [[0, 0, 0],
                  [0, 0.5, 0],
                  [eta, 1 - nu, 0],
                  [.5, .5, 0],
                  [1 - eta, nu, 0],
                  [.5, 0, 0]]

        if alpha > 90:
            # Then we map the special points back
            op = np.array([[0, 1, 0],
                           [-1, 0, 0],
                           [0, 0, 1]])
            points = np.dot(points, op.T)

        return points


@bravaisclass('primitive hexagonal', 'hexagonal', None, 'hp', 'a',
              [['HEX2D', 'GMK', 'GMKG',
                get_subset_points('GMK',
                                  sc_special_points['hexagonal'])]],
              ndim=2)
class HEX2D(BravaisLattice):
    def __init__(self, a, **kwargs):
        BravaisLattice.__init__(self, a=a, **kwargs)

    def _cell(self, a):
        x = 0.5 * np.sqrt(3)
        return np.array([[a, 0, 0],
                         [-0.5 * a, x * a, 0],
                         [0., 0., 0.]])


@bravaisclass('primitive rectangular', 'orthorhombic', None, 'op', 'ab',
              [['RECT', 'GXSY', 'GXSYGS',
                get_subset_points('GXSY',
                                  sc_special_points['orthorhombic'])]],
              ndim=2)
class RECT(BravaisLattice):
    def __init__(self, a, b, **kwargs):
        BravaisLattice.__init__(self, a=a, b=b, **kwargs)

    def _cell(self, a, b):
        return np.array([[a, 0, 0],
                         [0, b, 0],
                         [0, 0, 0.]])


@bravaisclass('centred rectangular', 'orthorhombic', None, 'oc',
              ('a', 'alpha'), [['CRECT', 'GXA1Y', 'GXA1YG', None]], ndim=2)
class CRECT(BravaisLattice):
    def __init__(self, a, alpha, **kwargs):
        BravaisLattice.__init__(self, a=a, alpha=alpha, **kwargs)

    def _cell(self, a, alpha):
        x = np.cos(alpha * _degrees)
        y = np.sin(alpha * _degrees)
        return np.array([[a, 0, 0],
                         [a * x, a * y, 0],
                         [0, 0, 0.]])

    def _special_points(self, a, alpha, variant):
        if alpha > 90:
            _alpha = 180 - alpha
        else:
            _alpha = alpha
        sina2 = np.sin(_alpha / 2 * _degrees)**2
        sina = np.sin(_alpha * _degrees)**2
        eta = sina2 / sina
        cosa = np.cos(_alpha * _degrees)
        xi = eta * cosa

        points = [[0, 0, 0],
                  [eta, - eta, 0],
                  [0.5 + xi, 0.5 - xi, 0],
                  [0.5, 0.5, 0]]

        if alpha > 90:
            # Then we map the special points back
            op = np.array([[0, 1, 0],
                           [-1, 0, 0],
                           [0, 0, 1]])
            points = np.dot(points, op.T)
        return points


@bravaisclass('primitive square', 'tetragonal', None, 'tp', ('a',),
              [['SQR', 'GMX', 'MGXM',
                get_subset_points('GMX', sc_special_points['tetragonal'])]],
              ndim=2)
class SQR(BravaisLattice):
    def __init__(self, a, **kwargs):
        BravaisLattice.__init__(self, a=a, **kwargs)

    def _cell(self, a):
        return np.array([[a, 0, 0],
                         [0, a, 0],
                         [0, 0, 0.]])


@bravaisclass('primitive line', 'line', None, '?', ('a',),
              [['LINE', 'GX', 'GX', {'G': [0, 0, 0], 'X': [0.5, 0, 0]}]],
              ndim=1)
class LINE(BravaisLattice):
    def __init__(self, a, **kwargs):
        BravaisLattice.__init__(self, a=a, **kwargs)

    def _cell(self, a):
        return np.array([[a, 0.0, 0.0],
                         [0.0, 0.0, 0.0],
                         [0.0, 0.0, 0.0]])


def celldiff(cell1, cell2):
    """Return a unitless measure of the difference between two cells."""
    cell1 = Cell.ascell(cell1).complete()
    cell2 = Cell.ascell(cell2).complete()
    v1v2 = cell1.volume * cell2.volume
    if v1v2 == 0:
        raise ZeroDivisionError('Cell volumes are zero')
    scale = v1v2**(-1. / 3.)  # --> 1/Ang^2
    x1 = cell1 @ cell1.T
    x2 = cell2 @ cell2.T
    dev = scale * np.abs(x2 - x1).max()
    return dev


def get_lattice_from_canonical_cell(cell, eps=2e-4):
    """Return a Bravais lattice representing the given cell.

    This works only for cells that are derived from the standard form
    (as generated by lat.tocell()) or rotations thereof.

    If the given cell does not resemble the known form of a Bravais
    lattice, raise RuntimeError."""
    return LatticeChecker(cell, eps).match()


def identify_lattice(cell, eps=2e-4, *, pbc=True):
    """Find Bravais lattice representing this cell.

    Returns Bravais lattice object representing the cell along with
    an operation that, applied to the cell, yields the same lengths
    and angles as the Bravais lattice object."""

    pbc = cell.any(1) & pbc2pbc(pbc)
    npbc = sum(pbc)

    if npbc == 1:
        i = np.argmax(pbc)  # index of periodic axis
        a = cell[i, i]
        if a < 0 or cell[i, [i - 1, i - 2]].any():
            raise ValueError('Not a 1-d cell ASE can handle: {cell}.'
                             .format(cell=cell))
        if i == 0:
            op = np.eye(3)
        elif i == 1:
            op = np.array([[0, 1, 0], [1, 0, 0], [0, 0, 1]])
        else:
            op = np.array([[0, 0, 1], [0, 1, 0], [1, 0, 0]])
        return LINE(a), op

    if npbc == 2:
        lat, op = get_2d_bravais_lattice(cell, eps, pbc=pbc)
        return lat, op

    if npbc != 3:
        raise ValueError('System must be periodic either '
                         'along all three axes, '
                         'along two first axes or, '
                         'along the third axis.  '
                         'Got pbc={}'.format(pbc))

    from ase.geometry.bravais_type_engine import niggli_op_table

    if cell.rank < 3:
        raise ValueError('Expected 3 linearly independent cell vectors')
    rcell, reduction_op = cell.niggli_reduce(eps=eps)

    # We tabulate the cell's Niggli-mapped versions so we don't need to
    # redo any work when the same Niggli-operation appears multiple times
    # in the table:
    memory = {}

    # We loop through the most symmetric kinds (CUB etc.) and return
    # the first one we find:
    for latname in LatticeChecker.check_order:
        # There may be multiple Niggli operations that produce valid
        # lattices, at least for MCL.  In that case we will pick the
        # one whose angle is closest to 90, but it means we cannot
        # just return the first one we find so we must remember then:
        matching_lattices = []

        for op_key in niggli_op_table[latname]:
            checker_and_op = memory.get(op_key)
            if checker_and_op is None:
                normalization_op = np.array(op_key).reshape(3, 3)
                candidate = Cell(np.linalg.inv(normalization_op.T) @ rcell)
                checker = LatticeChecker(candidate, eps=eps)
                memory[op_key] = (checker, normalization_op)
            else:
                checker, normalization_op = checker_and_op

            lat = checker.query(latname)
            if lat is not None:
                op = normalization_op @ np.linalg.inv(reduction_op)
                matching_lattices.append((lat, op))

        # Among any matching lattices, return the one with lowest
        # orthogonality defect:
        best = None
        best_defect = np.inf
        for lat, op in matching_lattices:
            cell = lat.tocell()
            lengths = cell.lengths()
            defect = np.prod(lengths) / cell.volume
            if defect < best_defect:
                best = lat, op
                best_defect = defect

        if best is not None:
            return best


class LatticeChecker:
    # The check order is slightly different than elsewhere listed order
    # as we need to check HEX/RHL before the ORCx family.
    check_order = ['CUB', 'FCC', 'BCC', 'TET', 'BCT', 'HEX', 'RHL',
                   'ORC', 'ORCF', 'ORCI', 'ORCC', 'MCL', 'MCLC', 'TRI']

    def __init__(self, cell: Cell, eps: float = 2e-4) -> None:
        """Generate Bravais lattices that look (or not) like the given cell.

        The cell must be reduced to canonical form, i.e., it must
        be possible to produce a cell with the same lengths and angles
        by directly through one of the Bravais lattice classes.

        Generally for internal use (this module).

        For each of the 14 Bravais lattices, this object can produce
        a lattice object which represents the same cell, or None if
        the tolerance eps is not met."""
        self.cell = cell
        self.eps = eps

        self.cellpar = cell.cellpar()
        self.lengths = self.A, self.B, self.C = self.cellpar[:3]
        self.angles = self.cellpar[3:]

        # Use a 'neutral' length for checking cubic lattices
        self.A0 = self.lengths.mean()

        # Vector of the diagonal and then off-diagonal dot products:
        #   [a1 · a1, a2 · a2, a3 · a3, a2 · a3, a3 · a1, a1 · a2]
        self.prods = (cell @ cell.T).flat[[0, 4, 8, 5, 2, 1]]

    def _check(self, latcls, *args):
        if any(arg <= 0 for arg in args):
            return None
        try:
            lat = latcls(*args)
        except UnconventionalLattice:
            return None

        newcell = lat.tocell()
        err = celldiff(self.cell, newcell)
        if err < self.eps:
            return lat

    def match(self):
        """Match cell against all lattices, returning most symmetric match.

        Returns the lattice object.  Raises RuntimeError on failure."""
        for name in self.check_order:
            lat = self.query(name)
            if lat:
                return lat
        else:
            raise RuntimeError('Could not find lattice type for cell '
                               'with lengths and angles {}'
                               .format(self.cell.cellpar().tolist()))

    def query(self, latname):
        """Match cell against named Bravais lattice.

        Return lattice object on success, None on failure."""
        meth = getattr(self, latname)
        lat = meth()
        return lat

    def CUB(self):
        # These methods (CUB, FCC, ...) all return a lattice object if
        # it matches, else None.
        return self._check(CUB, self.A0)

    def FCC(self):
        return self._check(FCC, np.sqrt(2) * self.A0)

    def BCC(self):
        return self._check(BCC, 2.0 * self.A0 / np.sqrt(3))

    def TET(self):
        return self._check(TET, self.A, self.C)

    def _bct_orci_lengths(self):
        # Coordinate-system independent relation for BCT and ORCI
        # standard cells:
        #   a1 · a1 + a2 · a3 == a² / 2
        #   a2 · a2 + a3 · a1 == a² / 2 (BCT)
        #                     == b² / 2 (ORCI)
        #   a3 · a3 + a1 · a2 == c² / 2
        # We use these to get a, b, and c in those cases.
        prods = self.prods
        lengthsqr = 2.0 * (prods[:3] + prods[3:])
        if any(lengthsqr < 0):
            return None
        return np.sqrt(lengthsqr)

    def BCT(self):
        lengths = self._bct_orci_lengths()
        if lengths is None:
            return None
        return self._check(BCT, lengths[0], lengths[2])

    def HEX(self):
        return self._check(HEX, self.A, self.C)

    def RHL(self):
        return self._check(RHL, self.A, self.angles[0])

    def ORC(self):
        return self._check(ORC, *self.lengths)

    def ORCF(self):
        # ORCF standard cell:
        #   a2 · a3 = a²/4
        #   a3 · a1 = b²/4
        #   a1 · a2 = c²/4
        prods = self.prods
        if all(prods[3:] > 0):
            orcf_abc = 2 * np.sqrt(prods[3:])
            return self._check(ORCF, *orcf_abc)

    def ORCI(self):
        lengths = self._bct_orci_lengths()
        if lengths is None:
            return None
        return self._check(ORCI, *lengths)

    def _orcc_ab(self):
        # ORCC: a1 · a1 + a2 · a3 = a²/2
        #       a2 · a2 - a2 · a3 = b²/2
        prods = self.prods
        orcc_sqr_ab = np.empty(2)
        orcc_sqr_ab[0] = 2.0 * (prods[0] + prods[5])
        orcc_sqr_ab[1] = 2.0 * (prods[1] - prods[5])
        if all(orcc_sqr_ab > 0):
            return np.sqrt(orcc_sqr_ab)

    def ORCC(self):
        orcc_lengths_ab = self._orcc_ab()
        if orcc_lengths_ab is None:
            return None
        return self._check(ORCC, *orcc_lengths_ab, self.C)

    def MCL(self):
        return self._check(MCL, *self.lengths, self.angles[0])

    def MCLC(self):
        # MCLC is similar to ORCC:
        orcc_ab = self._orcc_ab()
        if orcc_ab is None:
            return None

        prods = self.prods
        C = self.C
        mclc_a, mclc_b = orcc_ab[::-1]  # a, b reversed wrt. ORCC
        mclc_cosa = 2.0 * prods[3] / (mclc_b * C)
        if -1 < mclc_cosa < 1:
            mclc_alpha = np.arccos(mclc_cosa) * 180 / np.pi
            return self._check(MCLC, mclc_a, mclc_b, C, mclc_alpha)

    def TRI(self):
        return self._check(TRI, *self.cellpar)


class UnsupportedLattice(ValueError):
    pass


def get_2d_bravais_lattice(origcell, eps=2e-4, *, pbc=True):

    pbc = origcell.any(1) & pbc2pbc(pbc)
    if list(pbc) != [1, 1, 0]:
        raise UnsupportedLattice('Can only get 2D Bravais lattice of cell with '
                                 'pbc==[1, 1, 0]; but we have {}'.format(pbc))

    nonperiodic = pbc.argmin()
    # Start with op = I
    ops = [np.eye(3)]
    for i in range(-1, 1):
        for j in range(-1, 1):
            op = [[1, j],
                  [i, 1]]
            if np.abs(np.linalg.det(op)) > 1e-5:
                # Only touch periodic dirs:
                op = np.insert(op, nonperiodic, [0, 0], 0)
                op = np.insert(op, nonperiodic, ~pbc, 1)
                ops.append(np.array(op))

    def allclose(a, b):
        return np.allclose(a, b, atol=eps)

    symrank = 0
    for op in ops:
        cell = Cell(op.dot(origcell))
        cellpar = cell.cellpar()
        angles = cellpar[3:]
        # Find a, b and gamma
        gamma = angles[~pbc][0]
        a, b = cellpar[:3][pbc]

        anglesm90 = np.abs(angles - 90)
        # Maximum one angle different from 90 deg in 2d please
        if np.sum(anglesm90 > eps) > 1:
            continue

        all_lengths_equal = abs(a - b) < eps

        if all_lengths_equal:
            if allclose(gamma, 90):
                lat = SQR(a)
                rank = 5
            elif allclose(gamma, 120):
                lat = HEX2D(a)
                rank = 4
            else:
                lat = CRECT(a, gamma)
                rank = 3
        else:
            if allclose(gamma, 90):
                lat = RECT(a, b)
                rank = 2
            else:
                lat = OBL(a, b, gamma)
                rank = 1

        op = lat.get_transformation(origcell, eps=eps)
        if not allclose(np.dot(op, lat.tocell())[pbc][:, pbc],
                        origcell.array[pbc][:, pbc]):
            msg = ('Cannot recognize cell at all somehow! {}, {}, {}'.
                   format(a, b, gamma))
            raise RuntimeError(msg)
        if rank > symrank:
            finalop = op
            symrank = rank
            finallat = lat

    return finallat, finalop.T


def all_variants(include_blunt_angles=True):
    """For testing and examples; yield all variants of all lattices."""
    a, b, c = 3., 4., 5.
    alpha = 55.0
    yield CUB(a)
    yield FCC(a)
    yield BCC(a)
    yield TET(a, c)
    bct1 = BCT(2 * a, c)
    bct2 = BCT(a, c)
    assert bct1.variant == 'BCT1'
    assert bct2.variant == 'BCT2'

    yield bct1
    yield bct2

    yield ORC(a, b, c)

    a0 = np.sqrt(1.0 / (1 / b**2 + 1 / c**2))
    orcf1 = ORCF(0.5 * a0, b, c)
    orcf2 = ORCF(1.2 * a0, b, c)
    orcf3 = ORCF(a0, b, c)
    assert orcf1.variant == 'ORCF1'
    assert orcf2.variant == 'ORCF2'
    assert orcf3.variant == 'ORCF3'
    yield orcf1
    yield orcf2
    yield orcf3

    yield ORCI(a, b, c)
    yield ORCC(a, b, c)

    yield HEX(a, c)

    rhl1 = RHL(a, alpha=55.0)
    assert rhl1.variant == 'RHL1'
    yield rhl1

    rhl2 = RHL(a, alpha=105.0)
    assert rhl2.variant == 'RHL2'
    yield rhl2

    # With these lengths, alpha < 65 (or so) would result in a lattice that
    # could also be represented with alpha > 65, which is more conventional.
    yield MCL(a, b, c, alpha=70.0)

    mclc1 = MCLC(a, b, c, 80)
    assert mclc1.variant == 'MCLC1'
    yield mclc1
    # mclc2 has same special points as mclc1

    mclc3 = MCLC(1.8 * a, b, c * 2, 80)
    assert mclc3.variant == 'MCLC3'
    yield mclc3
    # mclc4 has same special points as mclc3

    # XXX We should add MCLC2 and MCLC4 as well.

    mclc5 = MCLC(b, b, 1.1 * b, 70)
    assert mclc5.variant == 'MCLC5'
    yield mclc5

    def get_tri(kcellpar):
        # We build the TRI lattices from cellpars of reciprocal cell
        icell = Cell.fromcellpar(kcellpar)
        cellpar = Cell(4 * icell.reciprocal()).cellpar()
        return TRI(*cellpar)

    tri1a = get_tri([1., 1.2, 1.4, 120., 110., 100.])
    assert tri1a.variant == 'TRI1a'
    yield tri1a

    tri1b = get_tri([1., 1.2, 1.4, 50., 60., 70.])
    assert tri1b.variant == 'TRI1b'
    yield tri1b

    tri2a = get_tri([1., 1.2, 1.4, 120., 110., 90.])
    assert tri2a.variant == 'TRI2a'
    yield tri2a
    tri2b = get_tri([1., 1.2, 1.4, 50., 60., 90.])
    assert tri2b.variant == 'TRI2b'
    yield tri2b

    yield OBL(a, b, alpha=alpha)
    yield RECT(a, b)
    yield CRECT(a, alpha=alpha)
    yield HEX2D(a)
    yield SQR(a)
    yield LINE(a)

    if include_blunt_angles:
        beta = 110
        yield OBL(a, b, alpha=beta)
        yield CRECT(a, alpha=beta)<|MERGE_RESOLUTION|>--- conflicted
+++ resolved
@@ -95,11 +95,7 @@
         cell = self._cell(**self._parameters)
         return Cell(cell)
 
-<<<<<<< HEAD
-    def get_transformation(self, cell) -> np.ndarray:
-=======
-    def get_transformation(self, cell, eps=1e-8):
->>>>>>> d6730cc6
+    def get_transformation(self, cell, eps=1e-8) -> np.ndarray:
         # Get transformation matrix relating input cell to canonical cell
         T = cell.dot(np.linalg.pinv(self.tocell()))
         msg = 'This transformation changes the length/area/volume of the cell'
