import json
import sys
from collections import defaultdict
<<<<<<< HEAD
=======
from contextlib import contextmanager
from pathlib import Path
from typing import Iterable, Iterator
>>>>>>> 02361342

import ase.io
from ase.db import connect
from ase.db.core import convert_str_to_int_float_or_str, QueryParameters
from ase.db.row import row2dct
from ase.db.table import Table, all_columns
from ase.utils import plural
from ase.db.insert_into import insert_into


def count_keys(db, query):
    keys = defaultdict(int)
    for row in db.select(query):
        for key in row._keys:
            keys[key] += 1

    n = max(len(key) for key in keys) + 1
    for key, number in keys.items():
        print('{:{}} {}'.format(key + ':', n, number))
    return


def main(args):
    verbosity = 1 - args.quiet + args.verbose
    query = ','.join(args.query)

    if args.sort.endswith('-'):
        # Allow using "key-" instead of "-key" for reverse sorting
        args.sort = '-' + args.sort[:-1]

    if query.isdigit():
        query = int(query)

    add_key_value_pairs = {}
    if args.add_key_value_pairs:
        for pair in args.add_key_value_pairs.split(','):
            key, value = pair.split('=')
            add_key_value_pairs[key] = convert_str_to_int_float_or_str(value)

    if args.delete_keys:
        delete_keys = args.delete_keys.split(',')
    else:
        delete_keys = []

    db = connect(args.database, use_lock_file=not args.no_lock_file)

    def out(*args):
        if verbosity > 0:
            print(*args)

    if args.analyse:
        db.analyse()
        return

    if args.show_keys:
        count_keys(db, query)
        return

    if args.show_values:
        keys = args.show_values.split(',')
        values = {key: defaultdict(int) for key in keys}
        numbers = set()
        for row in db.select(query):
            kvp = row.key_value_pairs
            for key in keys:
                value = kvp.get(key)
                if value is not None:
                    values[key][value] += 1
                    if not isinstance(value, str):
                        numbers.add(key)

        n = max(len(key) for key in keys) + 1
        for key in keys:
            vals = values[key]
            if key in numbers:
                print('{:{}} [{}..{}]'
                      .format(key + ':', n, min(vals), max(vals)))
            else:
                print('{:{}} {}'
                      .format(key + ':', n,
                              ', '.join('{}({})'.format(v, n)
                                        for v, n in vals.items())))
        return

    if args.add_from_file:
        filename = args.add_from_file
        configs = ase.io.read(filename)
        if not isinstance(configs, list):
            configs = [configs]
        for atoms in configs:
            db.write(atoms, key_value_pairs=add_key_value_pairs)
        out('Added ' + plural(len(configs), 'row'))
        return

    if args.count:
        n = db.count(query)
        print('%s' % plural(n, 'row'))
        return

    if args.insert_into:
        destination = connect(args.insert_into,
                              use_lock_file=not args.no_lock_file)
        nkvp, nrows = insert_into(source=db,
                                  destination=destination,
                                  query_parameters=QueryParameters(query,
                                                                   args.offset,
                                                                   args.limit,
                                                                   args.sort),
                                  add_key_value_pairs=add_key_value_pairs,
                                  show_progress_bar=args.progress_bar,
                                  strip_data=args.strip_data)

        out('Added %s (%s updated)' %
            (plural(nkvp, 'key-value pair'),
             plural(len(add_key_value_pairs) * nrows - nkvp, 'pair')))
        out('Inserted %s' % plural(nrows, 'row'))

        return

    if args.limit == -1:
        args.limit = 20

    if args.explain:
        for row in db.select(query, explain=True,
                             verbosity=verbosity,
                             limit=args.limit, offset=args.offset):
            print(row['explain'])
        return

    if args.show_metadata:
        print(json.dumps(db.metadata, sort_keys=True, indent=4))
        return

    if args.set_metadata:
        with open(args.set_metadata) as fd:
            db.metadata = json.load(fd)
        return

    if add_key_value_pairs or delete_keys:
        ids = [row['id'] for row in db.select(query)]
        M = 0
        N = 0
        with db:
            for id in ids:
                m, n = db.update(id, delete_keys=delete_keys,
                                 **add_key_value_pairs)
                M += m
                N += n
        out('Added %s (%s updated)' %
            (plural(M, 'key-value pair'),
             plural(len(add_key_value_pairs) * len(ids) - M, 'pair')))
        out('Removed', plural(N, 'key-value pair'))

        return

    if args.delete:
        ids = [row['id'] for row in db.select(query, include_data=False)]
        if ids and not args.yes:
            msg = 'Delete %s? (yes/No): ' % plural(len(ids), 'row')
            if input(msg).lower() != 'yes':
                return
        db.delete(ids)
        out('Deleted %s' % plural(len(ids), 'row'))
        return

    if args.plot:
        if ':' in args.plot:
            tags, keys = args.plot.split(':')
            tags = tags.split(',')
        else:
            tags = []
            keys = args.plot
        keys = keys.split(',')
        plots = defaultdict(list)
        X = {}
        labels = []
        for row in db.select(query, sort=args.sort, include_data=False):
            name = ','.join(str(row[tag]) for tag in tags)
            x = row.get(keys[0])
            if x is not None:
                if isinstance(x, str):
                    if x not in X:
                        X[x] = len(X)
                        labels.append(x)
                    x = X[x]
                plots[name].append([x] + [row.get(key) for key in keys[1:]])
        import matplotlib.pyplot as plt
        for name, plot in plots.items():
            xyy = list(zip(*plot))
            x = xyy[0]
            for y, key in zip(xyy[1:], keys[1:]):
                plt.plot(x, y, label=name + ':' + key)
        if X:
            plt.xticks(range(len(labels)), labels, rotation=90)
        plt.legend()
        plt.show()
        return

    if args.json:
        row = db.get(query)
        db2 = connect(sys.stdout, 'json', use_lock_file=False)
        kvp = row.get('key_value_pairs', {})
        db2.write(row, data=row.get('data'), **kvp)
        return

    if args.long:
        row = db.get(query)
        print(row2str(row))
        return

    if args.open_web_browser:
        try:
            import flask  # noqa
        except ImportError:
            print('Please install Flask: python3 -m pip install flask')
            return
        check_jsmol()
        import ase.db.app as app
        app.add_project(db)
        app.app.run(host='0.0.0.0', debug=True)
        return

    columns = list(all_columns)
    c = args.columns
    if c and c.startswith('++'):
        keys = set()
        for row in db.select(query,
                             limit=args.limit, offset=args.offset,
                             include_data=False):
            keys.update(row._keys)
        columns.extend(keys)
        if c[2:3] == ',':
            c = c[3:]
        else:
            c = ''
    if c:
        if c[0] == '+':
            c = c[1:]
        elif c[0] != '-':
            columns = []
        for col in c.split(','):
            if col[0] == '-':
                columns.remove(col[1:])
            else:
                columns.append(col.lstrip('+'))

    table = Table(db, verbosity=verbosity, cut=args.cut)
    table.select(query, columns, args.sort, args.limit, args.offset)
    if args.csv:
        table.write_csv()
    else:
        table.write(query)


def row2str(row) -> str:
    t = row2dct(row)
    S = [t['formula'] + ':',
         'Unit cell in Ang:',
         'axis|periodic|          x|          y|          z|' +
         '    length|     angle']
    c = 1
    fmt = ('   {0}|     {1}|{2[0]:>11}|{2[1]:>11}|{2[2]:>11}|' +
           '{3:>10}|{4:>10}')
    for p, axis, L, A in zip(row.pbc, t['cell'], t['lengths'], t['angles']):
        S.append(fmt.format(c, [' no', 'yes'][p], axis, L, A))
        c += 1
    S.append('')

    if 'stress' in t:
        S += ['Stress tensor (xx, yy, zz, zy, zx, yx) in eV/Ang^3:',
              '   {}\n'.format(t['stress'])]

    if 'dipole' in t:
        S.append('Dipole moment in e*Ang: ({})\n'.format(t['dipole']))

    if 'constraints' in t:
        S.append('Constraints: {}\n'.format(t['constraints']))

    if 'data' in t:
        S.append('Data: {}\n'.format(t['data']))

    width0 = max(max(len(row[0]) for row in t['table']), 3)
    width1 = max(max(len(row[1]) for row in t['table']), 11)
    S.append('{:{}} | {:{}} | Value'
             .format('Key', width0, 'Description', width1))
    for key, desc, value in t['table']:
        S.append('{:{}} | {:{}} | {}'
                 .format(key, width0, desc, width1, value))
    return '\n'.join(S)


def check_jsmol():
    static = Path(__file__).parent / 'static'
    if not (static / 'jsmol/JSmol.min.js').is_file():
        print(f"""
    WARNING:
        You don't have jsmol on your system.

        Download Jmol-*-binary.tar.gz from
        https://sourceforge.net/projects/jmol/files/Jmol/,
        extract jsmol.zip, unzip it and create a soft-link:

            $ tar -xf Jmol-*-binary.tar.gz
            $ unzip jmol-*/jsmol.zip
            $ ln -s $PWD/jsmol {static}/jsmol
    """,
              file=sys.stderr)<|MERGE_RESOLUTION|>--- conflicted
+++ resolved
@@ -1,20 +1,15 @@
 import json
 import sys
 from collections import defaultdict
-<<<<<<< HEAD
-=======
-from contextlib import contextmanager
 from pathlib import Path
-from typing import Iterable, Iterator
->>>>>>> 02361342
 
 import ase.io
 from ase.db import connect
-from ase.db.core import convert_str_to_int_float_or_str, QueryParameters
+from ase.db.core import QueryParameters, convert_str_to_int_float_or_str
+from ase.db.insert_into import insert_into
 from ase.db.row import row2dct
 from ase.db.table import Table, all_columns
 from ase.utils import plural
-from ase.db.insert_into import insert_into
 
 
 def count_keys(db, query):
