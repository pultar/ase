"""SQLite3 backend.

Versions:

1) Added 3 more columns.
2) Changed "user" to "username".
3) Now adding keys to keyword table and added an "information" table containing
   a version number.
4) Got rid of keywords.
5) Add fmax, smax, mass, volume, charge
6) Use REAL for magmom and drop possibility for non-collinear spin
7) Volume can be None
8) Added name='metadata' row to "information" table
"""

from __future__ import absolute_import, print_function
import json
import numbers
import os
import sqlite3
import sys
import functools

import numpy as np

from ase.data import atomic_numbers
from ase.db.row import AtomsRow
from ase.db.core import Database, ops, now, lock, invop, parse_selection
from ase.io.jsonio import encode, numpyfy, mydecode
from ase.parallel import parallel_function
from ase.utils import basestring

if sys.version >= '3':
    buffer = memoryview

VERSION = 8

init_statements = [
    """CREATE TABLE systems (
    id INTEGER PRIMARY KEY AUTOINCREMENT,  -- ID's, timestamps and user name
    unique_id TEXT UNIQUE,
    ctime REAL,
    mtime REAL,
    username TEXT,
    numbers BLOB,  -- stuff that defines an Atoms object
    positions BLOB,
    cell BLOB,
    pbc INTEGER,
    initial_magmoms BLOB,
    initial_charges BLOB,
    masses BLOB,
    tags BLOB,
    momenta BLOB,
    constraints TEXT,  -- constraints and calculator
    calculator TEXT,
    calculator_parameters TEXT,
    energy REAL,  -- calculated properties
    free_energy REAL,
    forces BLOB,
    stress BLOB,
    dipole BLOB,
    magmoms BLOB,
    magmom REAL,
    charges BLOB,
    key_value_pairs TEXT,  -- key-value pairs and data as json
    data TEXT,
    natoms INTEGER,  -- stuff for making queries faster
    fmax REAL,
    smax REAL,
    volume REAL,
    mass REAL,
    charge REAL)""",

    """CREATE TABLE species (
    Z INTEGER,
    n INTEGER,
    id INTEGER,
    FOREIGN KEY (id) REFERENCES systems(id))""",

    """CREATE TABLE keys (
    key TEXT,
    id INTEGER,
    FOREIGN KEY (id) REFERENCES systems(id))""",

    """CREATE TABLE text_key_values (
    key TEXT,
    value TEXT,
    id INTEGER,
    FOREIGN KEY (id) REFERENCES systems(id))""",

    """CREATE TABLE number_key_values (
    key TEXT,
    value REAL,
    id INTEGER,
    FOREIGN KEY (id) REFERENCES systems(id))""",

    """CREATE TABLE information (
    name TEXT,
    value TEXT)""",

    "INSERT INTO information VALUES ('version', '{}')".format(VERSION)]

index_statements = [
    'CREATE INDEX unique_id_index ON systems(unique_id)',
    'CREATE INDEX ctime_index ON systems(ctime)',
    'CREATE INDEX username_index ON systems(username)',
    'CREATE INDEX calculator_index ON systems(calculator)',
    'CREATE INDEX species_index ON species(Z)',
    'CREATE INDEX key_index ON keys(key)',
    'CREATE INDEX text_index ON text_key_values(key)',
    'CREATE INDEX number_index ON number_key_values(key)']

all_tables = ['systems', 'species', 'keys',
              'text_key_values', 'number_key_values']


class SQLite3Database(Database, object):
    type = 'db'
    initialized = False
    _allow_reading_old_format = False
    default = 'NULL'  # used for autoincrement id
    connection = None
    version = None
    columnnames = [line.split()[0].lstrip()
                   for line in init_statements[0].splitlines()[1:]]

    def _connect(self):
        return sqlite3.connect(self.filename, timeout=600)

    def __enter__(self):
        assert self.connection is None
        self.connection = self._connect()
        return self

    def __exit__(self, exc_type, exc_value, tb):
        if exc_type is None:
            self.connection.commit()
        else:
            self.connection.rollback()
        self.connection.close()
        self.connection = None

    def _initialize(self, con):
        if self.initialized:
            return

        self._metadata = {}

        cur = con.execute(
            'SELECT COUNT(*) FROM sqlite_master WHERE name="systems"')

        if cur.fetchone()[0] == 0:
            for statement in init_statements:
                con.execute(statement)
            if self.create_indices:
                for statement in index_statements:
                    con.execute(statement)
            con.commit()
            self.version = VERSION
        else:
            cur = con.execute(
                'SELECT COUNT(*) FROM sqlite_master WHERE name="user_index"')
            if cur.fetchone()[0] == 1:
                # Old version with "user" instead of "username" column
                self.version = 1
            else:
                try:
                    cur = con.execute(
                        'SELECT value FROM information WHERE name="version"')
                except sqlite3.OperationalError:
                    self.version = 2
                else:
                    self.version = int(cur.fetchone()[0])

                cur = con.execute(
                    'SELECT value FROM information WHERE name="metadata"')
                results = cur.fetchall()
                if results:
                    self._metadata = json.loads(results[0][0])

        if self.version > VERSION:
            raise IOError('Can not read new ase.db format '
                          '(version {}).  Please update to latest ASE.'
                          .format(self.version))
        if self.version < 5 and not self._allow_reading_old_format:
            raise IOError('Please convert to new format. ' +
                          'Use: python -m ase.db.convert ' + self.filename)

        self.initialized = True

<<<<<<< HEAD
    def _get_values(self, atoms, key_value_pairs=None, data=None, id=None):
=======
    def _write(self, atoms, key_value_pairs, data, id):
        Database._write(self, atoms, key_value_pairs, data)
        if self.type == 'postgresql':
            encode = functools.partial(_encode, pg=True)
        else:
            encode = _encode

        con = self.connection or self._connect()
        self._initialize(con)
        cur = con.cursor()

>>>>>>> b4d4347c
        mtime = now()

        if not isinstance(atoms, AtomsRow):
            row = AtomsRow(atoms)
            row.ctime = mtime
            row.user = os.getenv('USER')
        else:
            row = atoms

        constraints = row._constraints
        if constraints:
            if isinstance(constraints, list):
                constraints = encode(constraints)
        else:
            constraints = None

        if self.type == 'postgresql':
            blob = functools.partial(_blob, pg=True)
        else:
            blob = _blob

        values = (row.unique_id,
                  row.ctime,
                  mtime,
                  row.user,
                  blob(row.numbers),
                  blob(row.positions),
                  blob(row.cell),
                  int(np.dot(row.pbc, [1, 2, 4])),
                  blob(row.get('initial_magmoms')),
                  blob(row.get('initial_charges')),
                  blob(row.get('masses')),
                  blob(row.get('tags')),
                  blob(row.get('momenta')),
                  constraints)

        if 'calculator' in row:
            values += (row.calculator, encode(row.calculator_parameters))
        else:
            values += (None, None)

        if not key_value_pairs and not id:
            key_value_pairs = row.key_value_pairs
        if not data and not id:
            data = row._data
        if not isinstance(data, basestring):
            data = encode(data)

        values += (row.get('energy'),
                   row.get('free_energy'),
                   blob(row.get('forces')),
                   blob(row.get('stress')),
                   blob(row.get('dipole')),
                   blob(row.get('magmoms')),
                   row.get('magmom'),
                   blob(row.get('charges')),
                   encode(key_value_pairs),
                   data,
                   len(row.numbers),
                   float_if_not_none(row.get('fmax')),
                   float_if_not_none(row.get('smax')),
                   float_if_not_none(row.get('volume')),
                   float(row.mass),
                   float(row.charge))

        count = row.count_atoms()
        return values, count, key_value_pairs

    def _write(self, atoms, key_value_pairs, data, id):
        Database._write(self, atoms, key_value_pairs, data)

        con = self.connection or self._connect()
        self._initialize(con)
        cur = con.cursor()
        text_key_values = []
        number_key_values = []
        if id:
            self._delete(cur, [id], ['keys', 'text_key_values',
                                     'number_key_values', 'species'])
        values, count, key_value_pairs \
            = self._get_values(atoms, key_value_pairs, data, id)

        if id is None:
            q = self.default + ', ' + ', '.join('?' * len(values))
            cur.execute("""INSERT INTO systems VALUES ({})""".format(q), values)
            id = self.get_last_id(cur)
        else:
            q = ', '.join(name + '=?' for name in self.columnnames[1:])
            cur.execute('UPDATE systems SET {} WHERE id=?'.format(q),
                        values + (id,))

        if count:
            species = [(atomic_numbers[symbol], n, id)
                       for symbol, n in count.items()]
            cur.executemany('INSERT INTO species VALUES (?, ?, ?)',
                            species)

        text_key_values = []
        number_key_values = []
        for key, value in key_value_pairs.items():
            if isinstance(value, (numbers.Real, np.bool_)):
                number_key_values.append([key, float(value), id])
            else:
                assert isinstance(value, basestring)
                text_key_values.append([key, value, id])

        cur.executemany('INSERT INTO text_key_values VALUES (?, ?, ?)',
                        text_key_values)
        cur.executemany('INSERT INTO number_key_values VALUES (?, ?, ?)',
                        number_key_values)
        cur.executemany('INSERT INTO keys VALUES (?, ?)',
                        [(key, id) for key in key_value_pairs])

        if self.connection is None:
            con.commit()
            con.close()

        return id

    def _writemany(self, atomslist):
        con = self.connection or self._connect()
        self._initialize(con)
        cur = con.cursor()

        assert isinstance(atomslist, list), 'Please pass a list of AtomsRows'
        assert isinstance(atomslist[0], AtomsRow), \
            'Please pass a list of AtomsRows'

        values_collect = []
        species = []
        text_key_values = []
        number_key_values = []
        keys = []
        for i, atoms in enumerate(atomslist):
            values, count, key_value_pairs = self._get_values(atoms)
            values_collect += [values]
            if count:
                species += [[atomic_numbers[symbol], n, i]
                            for symbol, n in count.items()]

            for key, value in key_value_pairs.items():
                keys.append([key, i])
                if isinstance(value, (numbers.Real, np.bool_)):
                    number_key_values.append([key, float(value), i])
                else:
                    assert isinstance(value, basestring)
                    text_key_values.append([key, value, i])

        N_rows = len(values_collect)
        statement = """INSERT INTO systems VALUES ({})"""

        last_id = self.get_last_id(cur)
        q = self.default + ', ' + ', '.join('?' * len(values[0]))
        if self.type == 'postgresql':
            statement += ' RETURNING id;'

        cur.executemany(statement.format(q), values_collect)

        if self.type == 'postgresql':
            ids = [id[0] for id in cur.fetchall()]
        else:
            last_id = self.get_last_id(cur)
            ids = range(last_id + 1 - N_rows, last_id + 1)

        # Update with id from systems
        if len(ids) == 0:
            if self.connection is None:
                con.commit()
                con.close()
            return ids
        
        for spec in species:
            spec[2] = ids[spec[2]]
            spec = tuple(spec)
        for tkv in text_key_values:
            tkv[2] = ids[tkv[2]]
            tkv = tuple(tkv)
        for nkv in number_key_values:
            nkv[2] = ids[nkv[2]]
            nkv = tuple(nkv)
        for key in keys:
            key[1] = ids[key[1]]
            key = tuple(key)

        cur.executemany('INSERT INTO species VALUES (?, ?, ?)',
                        species)
        cur.executemany('INSERT INTO text_key_values VALUES (?, ?, ?)',
                        text_key_values)
        cur.executemany('INSERT INTO number_key_values VALUES (?, ?, ?)',
                        number_key_values)
        cur.executemany('INSERT INTO keys VALUES (?, ?)',
                        keys)

        if self.connection is None:
            con.commit()
            con.close()

        return ids[-1]

    def get_last_id(self, cur):
        cur.execute('SELECT seq FROM sqlite_sequence WHERE name="systems"')
        result = cur.fetchone()
        if result is not None:
            id = result[0]
            return id
        else:
            return 0

    def _get_row(self, id):
        con = self._connect()
        self._initialize(con)
        c = con.cursor()
        if id is None:
            c.execute('SELECT COUNT(*) FROM systems')
            assert c.fetchone()[0] == 1
            c.execute('SELECT * FROM systems')
        else:
            c.execute('SELECT * FROM systems WHERE id=?', (id,))
        values = c.fetchone()

        values = self._old2new(values)
        return self._convert_tuple_to_row(values)

    def _convert_tuple_to_row(self, values):
        if self.type == 'postgresql':
            deblob = functools.partial(_deblob, pg=True)
            decode = functools.partial(_decode, pg=True)
        else:
            deblob = _deblob
            decode = _decode

        cn = self.columnnames
        values = self._old2new(values)
        dct = {'id': values[cn.index('id')],
               'unique_id': values[cn.index('unique_id')],
               'ctime': values[cn.index('ctime')],
               'mtime': values[cn.index('mtime')],
               'user': values[cn.index('username')],
               'numbers': deblob(values[cn.index('numbers')], np.int32),
               'positions': deblob(values[cn.index('positions')], shape=(-1, 3)),
               'cell': deblob(values[cn.index('cell')], shape=(3, 3))}

        if values[cn.index('pbc')] is not None:
            dct['pbc'] = (values[cn.index('pbc')] &
                          np.array([1, 2, 4])).astype(bool)
        if values[cn.index('initial_magmoms')] is not None:
            dct['initial_magmoms'] = deblob(values[cn.index('initial_magmoms')])
        if values[cn.index('initial_charges')] is not None:
            dct['initial_charges'] = deblob(values[cn.index('initial_charges')])
        if values[cn.index('masses')] is not None:
            dct['masses'] = deblob(values[cn.index('masses')])
        if values[cn.index('tags')] is not None:
            dct['tags'] = deblob(values[cn.index('tags')], np.int32)
        if values[cn.index('momenta')] is not None:
            dct['momenta'] = deblob(values[cn.index('momenta')], shape=(-1, 3))
        if values[cn.index('constraints')] is not None:
            dct['constraints'] = values[cn.index('constraints')]
        if values[cn.index('calculator')] is not None:
            dct['calculator'] = values[cn.index('calculator')]
        if values[cn.index('calculator_parameters')] is not None:
            dct['calculator_parameters'] = \
            decode(values[cn.index('calculator_parameters')])
        if values[cn.index('energy')] is not None:
            dct['energy'] = values[cn.index('energy')]
        if values[cn.index('free_energy')] is not None:
            dct['free_energy'] = values[cn.index('free_energy')]
        if values[cn.index('forces')] is not None:
            dct['forces'] = deblob(values[cn.index('forces')], shape=(-1, 3))
        if values[cn.index('stress')] is not None:
            dct['stress'] = deblob(values[cn.index('stress')])
        if values[cn.index('dipole')] is not None:
            dct['dipole'] = deblob(values[cn.index('dipole')])
        if values[cn.index('magmoms')] is not None:
            dct['magmoms'] = deblob(values[cn.index('magmoms')])
        if values[cn.index('magmom')] is not None:
            dct['magmom'] = values[cn.index('magmom')]
        if values[cn.index('charges')] is not None:
            dct['charges'] = deblob(values[cn.index('charges')])
        if values[cn.index('key_value_pairs')] != '{}':
            dct['key_value_pairs'] = decode(values[cn.index('key_value_pairs')])
        if len(values) >= cn.index('data') + 1 and \
        values[cn.index('data')] != 'null':
            dct['data'] = decode(values[cn.index('data')])
        return AtomsRow(dct)

    def _old2new(self, values):
        if self.type == 'postgresql':
            assert self.version >= 8, 'Your db-server is too old!'
        assert self.version >= 4, 'Your db-file is too old!'
        if self.version < 5:
            pass  # should be ok for reading by convert.py script
        if self.version < 6:
            m = values[23]
            if m is not None and not isinstance(m, float):
                magmom = float(_deblob(m, shape=()))
                values = values[:23] + (magmom,) + values[24:]
        return values

    def create_select_statement(self, keys, cmps,
                                sort=None, order=None, sort_table=None,
                                what='systems.*'):
        tables = ['systems']
        where = []
        args = []

        for n, key in enumerate(keys):
            if key == 'forces':
                where.append('systems.fmax IS NOT NULL')
            elif key == 'strain':
                where.append('systems.smax IS NOT NULL')
            elif key in ['energy', 'fmax', 'smax',
                         'constraints', 'calculator']:
                where.append('systems.{} IS NOT NULL'.format(key))
            else:
                if '-' not in key:
                    tables.append('keys AS keys{}'.format(n))
                    q = 'systems.id=keys{0}.id AND keys{0}.key=?'.format(n)
                else:
                    key = key.replace('-', '')
                    q = 'systems.id=keys.id AND keys.key=?'
                    q = 'NOT EXISTS (SELECT id FROM keys WHERE {})'.format(q)
                where.append(q)
                args.append(key)

        # Special handling of "H=0" and "H<2" type of selections:
        bad = {}
        for key, op, value in cmps:
            if isinstance(key, int):
                bad[key] = bad.get(key, True) and ops[op](0, value)

        found_sort_table = False
        nspecies = 0
        ntext = 0
        nnumber = 0
        for key, op, value in cmps:
            if key in ['id', 'energy', 'magmom', 'ctime', 'user',
                       'calculator', 'natoms', 'pbc', 'unique_id',
                       'fmax', 'smax', 'volume', 'mass', 'charge']:
                if key == 'user' and self.version >= 2:
                    key = 'username'
                elif key == 'pbc':
                    assert op in ['=', '!=']
                    value = int(np.dot([x == 'T' for x in value], [1, 2, 4]))
                elif key == 'magmom':
                    assert self.version >= 6, 'Update your db-file'
                where.append('systems.{}{}?'.format(key, op))
                args.append(value)
            elif isinstance(key, int):
                if self.type == 'postgresql':
                    where.append(
                        'cardinality(array_positions(' +
                        'numbers::int[], ?)){}?'.format(op))
                    args += [key, value]
                else:
                    if bad[key]:
                        where.append(
                            'NOT EXISTS (SELECT id FROM species WHERE\n' +
                            '  species.id=systems.id AND species.Z=? AND ' +
                            'species.n{}?)'.format(invop[op]))
                        args += [key, value]
                    else:
                        tables.append('species AS specie{}'.format(nspecies))
                        where.append(('systems.id=specie{0}.id AND ' +
                                      'specie{0}.Z=? AND ' +
                                      'specie{0}.n{1}?').format(nspecies, op))
                        args += [key, value]
                        nspecies += 1

            elif self.type == 'postgresql':
                jsonop = '->'
                if isinstance(value, basestring):
                    jsonop = '->>'
                where.append("systems.key_value_pairs {} '{}'{}?"
                             .format(jsonop, key, op))
                args.append(str(value))

            elif isinstance(value, basestring):
                tables.append('text_key_values AS text{0}'.format(ntext))
                where.append(('systems.id=text{0}.id AND ' +
                              'text{0}.key=? AND ' +
                              'text{0}.value{1}?').format(ntext, op))
                args += [key, value]
                if sort_table == 'text_key_values' and sort == key:
                    sort_table = 'text{0}'.format(ntext)
                    found_sort_table = True
                ntext += 1
            else:
                tables.append('number_key_values AS number{}'.format(nnumber))
                where.append(('systems.id=number{0}.id AND ' +
                              'number{0}.key=? AND ' +
                              'number{0}.value{1}?').format(nnumber, op))
                args += [key, float(value)]
                if sort_table == 'number_key_values' and sort == key:
                    sort_table = 'number{}'.format(nnumber)
                    found_sort_table = True
                nnumber += 1

        if sort:
            if sort_table != 'systems':
                if not found_sort_table:
                    tables.append('{} AS sort_table'.format(sort_table))
                    where.append('systems.id=sort_table.id AND '
                                 'sort_table.key=?')
                    args.append(sort)
                    sort_table = 'sort_table'
                sort = 'value'

        sql = 'SELECT {} FROM\n  '.format(what) + ', '.join(tables)
        if where:
            sql += '\n  WHERE\n  ' + ' AND\n  '.join(where)
        if sort:
            # XXX use "?" instead of "{}"
            sql += '\nORDER BY {0}.{1} IS NULL, {0}.{1} {2}'.format(
                sort_table, sort, order)

        return sql, args

    def _select(self, keys, cmps, explain=False, verbosity=0,
                limit=None, offset=0, sort=None, include_data=True,
                columns='all'):
        con = self._connect()
        self._initialize(con)

        n_values = self.columnnames.index('data') + 1
        values = np.array([None for i in range(n_values)])
        values[self.columnnames.index('key_value_pairs')] = '{}'
        values[self.columnnames.index('data')] = 'null'
        if columns == 'all':
            columnindex = list(range(n_values))
        else:
            columnindex = [c for c in range(n_values)
                           if self.columnnames[c] in columns]

        if not include_data:
            if self.columnnames.index('data') in columnindex:
                columnindex.remove(self.columnnames.index('data'))

        if sort:
            if sort[0] == '-':
                order = 'DESC'
                sort = sort[1:]
            else:
                order = 'ASC'
            if sort in ['id', 'energy', 'username', 'calculator',
                        'ctime', 'mtime', 'magmom', 'pbc',
                        'fmax', 'smax', 'volume', 'mass', 'charge', 'natoms']:
                sort_table = 'systems'
            else:
                for dct in self._select(keys + [sort], cmps, limit=1,
                                        include_data=False,
                                        columns=['key_value_pairs']):
                    if isinstance(dct['key_value_pairs'][sort], basestring):
                        sort_table = 'text_key_values'
                    else:
                        sort_table = 'number_key_values'
                    break
                else:
                    # No rows.  Just pick a table:
                    sort_table = 'number_key_values'

        else:
            order = None
            sort_table = None

        what = ', '.join('systems.' + name
                         for name in np.array(self.columnnames)
                         [np.array(columnindex)])

        sql, args = self.create_select_statement(keys, cmps, sort, order,
                                                 sort_table, what)

        if explain:
            sql = 'EXPLAIN QUERY PLAN ' + sql

        if limit:
            sql += '\nLIMIT {0}'.format(limit)

        if offset:
            sql += '\nOFFSET {0}'.format(offset)

        if verbosity == 2:
            print(sql, args)

        cur = con.cursor()
        cur.execute(sql, args)
        if explain:
            for row in cur.fetchall():
                yield {'explain': row}
        else:
            n = 0
            for shortvalues in cur.fetchall():
                values[columnindex] = shortvalues
                yield self._convert_tuple_to_row(tuple(values))
                n += 1

            if sort and sort_table != 'systems':
                # Yield rows without sort key last:
                if limit is not None:
                    if n == limit:
                        return
                    limit -= n

                for row in self._select(keys + ['-' + sort], cmps,
                                        limit=limit, offset=offset,
                                        include_data=include_data,
                                        columns=['id', 'key_value_pairs']):
                    yield row

    @parallel_function
    def count(self, selection=None, **kwargs):
        keys, cmps = parse_selection(selection, **kwargs)
        sql, args = self.create_select_statement(keys, cmps, what='COUNT(*)')
        con = self._connect()
        self._initialize(con)
        cur = con.cursor()
        cur.execute(sql, args)
        return cur.fetchone()[0]

    def analyse(self):
        con = self._connect()
        self._initialize(con)
        con.execute('ANALYZE')

    @parallel_function
    @lock
    def delete(self, ids):
        if len(ids) == 0:
            return
        con = self._connect()
        self._delete(con.cursor(), ids)
        con.commit()
        con.close()

    def _delete(self, cur, ids, tables=None):
        tables = tables or all_tables[::-1]
        for table in tables:
            cur.execute('DELETE FROM {} WHERE id in ({});'.
                        format(table, ', '.join([str(id) for id in ids])))

    @property
    def metadata(self):
        if self._metadata is None:
            self._initialize(self._connect())
        return self._metadata.copy()

    @metadata.setter
    def metadata(self, dct):
        self._metadata = dct
        con = self._connect()
        self._initialize(con)
        md = json.dumps(dct)
        cur = con.cursor()
        cur.execute(
            "SELECT COUNT(*) FROM information WHERE name='metadata'")

        if cur.fetchone()[0]:
            cur.execute(
                "UPDATE information SET value=? WHERE name='metadata'", [md])
        else:
            cur.execute('INSERT INTO information VALUES (?, ?)',
                        ('metadata', md))
        con.commit()


def float_if_not_none(x):
    """Convert numpy.float64 to float - old db-interfaces need that."""
    if x is not None:
        return float(x)


def _blob(array, pg=False):
    """Convert array to blob/buffer object."""

    if array is None:
        return None
    if len(array) == 0:
        array = np.zeros(0)
    if array.dtype == np.int64:
        array = array.astype(np.int32)
    if pg:
        return array.tolist()
    if not np.little_endian:
        array = array.byteswap()
    return buffer(np.ascontiguousarray(array))


def _deblob(buf, dtype=float, shape=None, pg=False):
    """Convert blob/buffer object to ndarray of correct dtype and shape.

    (without creating an extra view)."""
    if buf is None:
        return None
    if pg:
        return np.array(buf, dtype=dtype)
    if len(buf) == 0:
        array = np.zeros(0, dtype)
    else:
        if len(buf) % 2 == 1:
            # old psycopg2:
            array = np.fromstring(str(buf)[1:].decode('hex'), dtype)
        else:
            array = np.frombuffer(buf, dtype)
        if not np.little_endian:
            array = array.byteswap()
    if shape is not None:
        array.shape = shape
    return array


def _encode(obj, pg=False):
    if pg:
        return encode(obj).replace('NaN', '"NULL"')
    else:
        return encode(obj)


def _decode(txt, pg=False):
    if pg:
        txt = encode(txt)
        txt = txt.replace('"NULL"', 'NaN')
    return numpyfy(mydecode(txt))


if __name__ == '__main__':
    import sys
    from ase.db import connect
    con = connect(sys.argv[1])
    con._initialize(con._connect())
    print('Version:', con.version)<|MERGE_RESOLUTION|>--- conflicted
+++ resolved
@@ -188,21 +188,13 @@
 
         self.initialized = True
 
-<<<<<<< HEAD
+
     def _get_values(self, atoms, key_value_pairs=None, data=None, id=None):
-=======
-    def _write(self, atoms, key_value_pairs, data, id):
-        Database._write(self, atoms, key_value_pairs, data)
         if self.type == 'postgresql':
             encode = functools.partial(_encode, pg=True)
         else:
             encode = _encode
 
-        con = self.connection or self._connect()
-        self._initialize(con)
-        cur = con.cursor()
-
->>>>>>> b4d4347c
         mtime = now()
 
         if not isinstance(atoms, AtomsRow):
