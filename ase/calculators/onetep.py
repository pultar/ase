# -*- coding: utf-8 -*-
"""This module defines an interface to ONETEP for use by the ASE.

Authors:
    Edward Tait, ewt23@cam.ac.uk
    Nicholas Hine, n.d.m.hine@warwick.ac.uk (current maintainer)

    Based on castep.py by:
    Max Hoffmann, max.hoffmann@ch.tum.de
    Jörg Meyer, joerg.meyer@ch.tum.de
"""

from copy import deepcopy
from os.path import isfile
from warnings import warn

from numpy import array

from ase import Atoms
from ase.calculators.calculator import FileIOCalculator, ReadError
from ase.parallel import paropen
from ase.units import Bohr, Hartree


__all__ = ['Onetep']


class Onetep(FileIOCalculator):
    """Implements the calculator for the onetep linear
    scaling DFT code. Recommended ASE_ONETEP_COMMAND format
    is "onetep_executable_name PREFIX.dat > PREFIX.out 2> PREFIX.err" """

    implemented_properties = ['energy', 'forces', 'dipole', 'magmom']

    # Used to indicate 'parameters' which shouldn't be written to
    # the onetep input file in the standard <key> : <value> format
    # for example the NGWF radius is used in the species block and isn't
    # written elsewhere in the input file
    _dummy_parameters = ['ngwf_radius', 'xc', 'species_ngwf_radius',
                         'species_ngwf_number', 'species_solver',
                         'ngwf_radius_cond', 'pseudo_suffix',
<<<<<<< HEAD
                         'species_pseudo', 'species_core_wf',
                         'species_solver_cond']
=======
                         'species_pseudo', 'species_core_wf']
>>>>>>> f071a412

    # Used to indicate which parameters are a kpoint path and should be
    # written as such
    _path_parameters = ['bsunfld_kpoint_path', 'bs_kpoint_path']

    # Used to indicate which parameters are a block listing atom
    # groupings for a variety of purposes
    _group_parameters = ['species_bsunfld_groups', 'species_ldos_groups',
                         'species_locdipole_groups',
                         'species_bsunfld_projatoms',
                         'species_pdos_groups', 'species_tddft_ct',
                         'species_tddft_kernel', 'nbo_write_species',
                         'species_ngwf_plot']

    # Used to indicate which parameters are a block of any other sort
    # other than those above (the contents of the parameter is reproduced
    # verbatim within the block)
    _block_parameters = _path_parameters + _group_parameters + [
                        'species_constraints', 'nbo_species_ngwflabel',
                        'ddec_rmse_vdw', 'vdw_params', 'sol_ions', 'swri']

    default_parameters = {'cutoff_energy': '1000 eV',
                          'kernel_cutoff': '1000 bohr',
                          'ngwf_radius': 12.0,
                          'ngwf_radius_cond': -1.0}

    name = 'onetep'

    def __init__(self, restart=None, ignore_bad_restart_file=False,
                 label=None, command=None, atoms=None, **kwargs):
        FileIOCalculator.__init__(self, restart, ignore_bad_restart_file,
                                  label, atoms, command, **kwargs)

        self.species = []
        self.species_cond = []
        self.pseudos = []
        self.core_wfs = []
        self.solvers = []
<<<<<<< HEAD
        self.solvers_cond = []
=======
>>>>>>> f071a412
        self.restart = False
        self.prefix = label
        self.directory = '.'

    def read(self, label):
        """Read a onetep .out file into the current instance."""

        FileIOCalculator.read(self, label)

        onetep_file = self.label + '.out'

        warnings = []

        try:
            out = paropen(onetep_file, 'r')
        except IOError:
            raise ReadError('Could not open output file "%s"' % onetep_file)

        # keep track of what we've read in
        read_lattice = False
        read_species = False
        read_positions = False

        line = out.readline()

        if self.atoms is None:
            self.atoms = Atoms()
            self.atoms.calc = self

        while line:
            clean_line = line.strip().lower()
            if '%block lattice_cart' in clean_line:
                self._read_lattice(out)
                read_lattice = True
            elif '%block species_pot' in clean_line:
                self._read_species_pot(out)
            elif '%block species' in clean_line:
                self._read_species(out)
                read_species = True
            elif '%block positions_abs' in clean_line:
                self._read_positions(out)
                read_positions = True
            elif '%block species_cond' in clean_line:
                self._read_species_cond(out)
            elif 'warn' in line.lower():
                warnings.append(line)
            line = out.readline()
        out.close()

        if warnings:
            warn('WARNING: %s contains warnings' % onetep_file)
            for warning in warnings:
                warn(warning)

        if not (read_lattice and read_species and read_positions):
            raise ReadError('Failed to read in essential calculation'
                            ' data from output file "%s"' % onetep_file)

        self.read_results(label)

    def read_results(self):
        FileIOCalculator.read_results(self)

        onetep_file = self.label + '.out'

        warnings = []

        try:
            out = paropen(onetep_file, 'r')
        except IOError:
            raise ReadError('Could not open output file "%s"' % onetep_file)

        line = out.readline()
        while line:
            if '| Total' in line:
                self.results['energy'] = Hartree * float(line.split()[-2])
            elif ('Element  Atom         Cartesian components (Eh/a)'
                  in line):
                self._read_forces(out)
            elif ('Final Configuration' in line):
                self._read_geom_output(out)
            elif ('Integrated spin density' in line):
                self.results['magmom'] = self._read_magmom(line)
            elif ('Dipole Moment Calculation' in line):
                self.results['dipole'] = self._read_dipole(out)
            elif 'warn' in line.lower():
                warnings.append(line)
            line = out.readline()

        if warnings:
            warn('WARNING: %s contains warnings' % onetep_file)
            for warning in warnings:
                warn(warning)

    def _read_lattice(self, out):
        """ read the lattice parameters out of a onetep .out formatted file
        stream"""

        axes = []

        l = out.readline()
        # onetep assumes lengths are in atomic units by default
        conv_fac = Bohr
        if 'ang' in l:
            l = out.readline()
            conv_fac = 1.0
        elif 'bohr' in l:
            l = out.readline()

        for _ in range(0, 3):
            l = l.strip()
            p = l.split()
            if len(p) != 3:
                raise ReadError('Malformed Lattice block line "%s"' % l)
            try:
                axes.append([conv_fac * float(comp) for comp in p[0:3]])
            except ValueError:
                raise ReadError("Can't parse line \"%s\" in axes block" % l)
            l = out.readline()
        self.atoms.set_cell(axes)

    def _read_positions(self, out):
        """Read the contents of a positions_abs block into the calculator's
        atoms object, setting both species and positions. Tries to strip out
        comment lines and is aware of angstom vs. bohr"""

        line = out.readline()
        # onetep assumes lengths are in atomic units by default
        conv_fac = Bohr
        if 'ang' in line:
            line = out.readline()
            conv_fac = 1.0
        elif 'bohr' in line:
            line = out.readline()
        symbols = []
        positions = []
        while '%endblock' not in line.lower():
            line = line.strip()
            if line[0] != '#':
                atom, suffix = line.split(None, 1)
                pos = suffix.split(None, 3)[0:3]
                try:
                    pos = [conv_fac * float(p) for p in pos]
                except ValueError:
                    raise ReadError('Malformed position line "%s"', line)
                symbols.append(atom)
                positions.append(pos)
            line = out.readline()
        self.atoms.set_chemical_symbols(symbols)
        self.atoms.set_positions(positions)

    def _read_dipole(self, out):
        """Reads total dipole moment from ONETEP output file"""

        # Find start of total dipole moment block
        line = ()
        while 'Total dipole moment' not in line:
            line = out.readline()

        # Read total dipole moment
        dipolemoment = []
        for label, pos in sorted({'dx': 6, 'dy': 2, 'dz': 2}.items()):
            assert label in line.split()
            value = float(line.split()[pos])*Bohr
            dipolemoment.append(value)
            line = out.readline()

        return array(dipolemoment)

    def _read_magmom(self, line):
        """Reads magnetic moment from Integrated Spin line"""
        return float(line.split()[4])

    def _read_geom_output(self, out):
        """Reads geometry optimisation output from ONETEP output file"""
        conv_fac = Bohr

        # Find start of atom positions
        while 'x-----' not in out.readline():
            pass
        symbols = []
        positions = []
        # Read atom positions
        line = out.readline()
        while 'xxxxxx' not in line:
            line = line.strip()
            pos = line.split()[3:6]
            pos = [conv_fac * float(p) for p in pos]
            atom = line.split()[1]
            positions.append(pos)
            symbols.append(atom)
            line = out.readline()
        if len(positions) != len(self.atoms):
            raise ReadError('Wrong number of atoms found in output geometry'
                            'block')
        if len(symbols) != len(self.atoms):
            raise ReadError('Wrong number of atoms found in output geometry'
                            'block')

        # Update atoms object with new positions (and symbols)
        self.atoms.set_positions(positions)
        self.atoms.set_chemical_symbols(symbols)

    def _read_species(self, out):
        """ Read in species block from a onetep output file"""
        line = out.readline().strip()
        species = []
        while '%endblock' not in line.lower():
            atom, element, z, nngwf, ngwf_radius = line.split(None, 5)
            z = int(z)
            nngwf = int(nngwf)
            ngwf_radius = float(ngwf_radius)
            species.append((atom, element, z, nngwf, ngwf_radius,))
            line = out.readline().strip()
        self.set_species(species)

    def _read_species_pot(self, out):
        """ Read in pseudopotential information from a onetep output file"""
        line = out.readline().strip()
        pots = []
        while '%endblock' not in line.lower() and len(line) > 0:
            atom, suffix = line.split(None, 1)
            filename = suffix.split('#', 1)[0].strip()
            filename = filename.replace('"', '')   # take out quotes
            filename = filename.replace("'", '')
            pots.append((atom, filename,))
            line = out.readline().strip()
        if len(line) == 0:
            raise ReadError('End of file while reading potential block')
        self.set_pseudos(pots)

    def _read_species_cond(self, out):
        """ Read in conduction species block from a onetep output file"""
        line = out.readline().strip()
        species_cond = []
        while '%endblock' not in line.lower():
            atom, element, z, nngwf, ngwf_radius = line.split(None, 5)
            z = int(z)
            nngwf = int(nngwf)
            ngwf_radius = float(ngwf_radius)
            species_cond.append((atom, element, z, nngwf, ngwf_radius, ))
            line = out.readline().strip()
        self.set_species_cond(species_cond)

    def _read_forces(self, out):
        """ Extract the computed forces from a onetep output file"""
        forces = []
        atomic2ang = Hartree / Bohr
        while True:
            line = out.readline()
            fields = line.split()
            if len(fields) > 6:
                break
        while len(fields) == 7:
            force = [float(fcomp) * atomic2ang for fcomp in fields[-4:-1]]
            forces.append(force)
            line = out.readline()
            fields = line.split()
        self.results['forces'] = array(forces)

    def _generate_species_block(self, cond=False):
        """Create a default onetep species block, use -1 for the NGWF number
        to trigger automatic NGWF number assigment using onetep's internal
        routines."""

        # check if we need to do anything.
        if len(self.species) == len(self.atoms.get_chemical_symbols()):
            return

        parameters = self.parameters

        atoms = self.atoms
        if not cond:
            self.species = []
            default_ngwf_radius = self.parameters['ngwf_radius']
            species_ngwf_rad_var = 'species_ngwf_radius'
            species_ngwf_num_var = 'species_ngwf_number'
        else:
            self.species_cond = []
            default_ngwf_radius = self.parameters['ngwf_radius_cond']
            species_ngwf_rad_var = 'species_ngwf_radius_cond'
            species_ngwf_num_var = 'species_ngwf_number_cond'
        for sp in set(zip(atoms.get_atomic_numbers(),
                          atoms.get_chemical_symbols(),
                          ["" if i==0 else str(i) for i in atoms.get_tags()])):
            try:
                ngrad = parameters[species_ngwf_rad_var][sp[1]]
            except KeyError:
                ngrad = default_ngwf_radius
            try:
                ngnum = parameters[species_ngwf_num_var][sp[1]]
            except KeyError:
                ngnum = -1
            if not cond:
                self.species.append((sp[1]+sp[2], sp[1], sp[0], ngnum, ngrad))
            else:
                self.species_cond.append((sp[1]+sp[2], sp[1], sp[0], ngnum, ngrad))

    def _generate_pseudo_block(self):
        """Create a default onetep pseudopotentials block, using the
        element name with the variable pseudo_suffix appended to it by default,
        unless the user has set overrides for specific species by setting
        specific entries in species_pseudo"""

        for sp in self.species:
            try:
                pseudo_string = self.parameters['species_pseudo'][sp[0]]
            except KeyError:
                try:
                    pseudo_string = sp[1] + self.parameters['pseudo_suffix']
                except KeyError:
                    pseudo_string = sp[1] # bare elem name if pseudo suffix empty
            self.pseudos.append((sp[0], pseudo_string))
<<<<<<< HEAD
=======

    def _generate_solver_block(self):
        for sp in self.species:
            try:
                atomic_string = self.parameters['species_solver'][sp[0]]
            except KeyError:
                atomic_string = 'SOLVE'

            self.solvers.append((sp[0], atomic_string))

    def _generate_core_wf_block(self):

        any_core_wfs = False
        for sp in self.species:
            try:
                core_wf_string = self.parameters['species_core_wf'][sp[0]]
                any_core_wfs = True
            except KeyError:
                core_wf_string = 'NONE'

            self.core_wfs.append((sp[0], core_wf_string))

        # if no species core wavefunction definitions were set to anything
        # other than 'NONE', delete the block entirely
        if not any_core_wfs:
            self.core_wfs = []
>>>>>>> f071a412

    def _generate_solver_block(self,cond=False):
        """Create a default onetep pseudoatomic solvers block, using 'SOLVE'
        unless the user has set overrides for specific species by setting
        specific entries in species_solver (_cond)"""

        if not cond:
            solver_var = 'species_solver'
        else
            solver_var = 'species_solver_cond'
        for sp in self.species:
            try:
                atomic_string = self.parameters[solver_var][sp[0]]
            except KeyError:
                atomic_string = 'SOLVE'
            if not cond:
                self.solvers.append((sp[0], atomic_string))
            else
                self.solvers_cond.append((sp[0],atomic_string))

    def _generate_core_wf_block(self):
        """Create a default onetep core wavefunctions block, using 'NONE'
        unless the user has set overrides for specific species by setting
        specific entries in species_core_wf. If all are NONE, no block
        will be printed"""

        any_core_wfs = False
        for sp in self.species:
            try:
                core_wf_string = self.parameters['species_core_wf'][sp[0]]
                any_core_wfs = True
            except KeyError:
                core_wf_string = 'NONE'

            self.core_wfs.append((sp[0], core_wf_string))

        # if no species core wavefunction definitions were set to anything
        # other than 'NONE', delete the block entirely
        if not any_core_wfs:
            self.core_wfs = []

    def set_pseudos(self, pots):
        """ Sets the pseudopotential files used in this dat file """
        self.pseudos = deepcopy(pots)

    def set_atoms(self, atoms):
        self.atoms = atoms

    def set_species(self, sp):
        """ Sets the species in the current dat instance,
        in onetep this includes both atomic number information
        as well as NGWF parameters like number and cut off radius"""
        self.species = deepcopy(sp)

    def set_species_cond(self, spc):
        """ Sets the conduction species in the current dat instance,
        in onetep this includes both atomic number information
        as well as NGWF parameters like number and cut off radius"""
        self.species_cond = deepcopy(spc)

    def write_input(self, atoms, properties=None, system_changes=None):
        """Only writes the input .dat file and return
        This can be useful if one quickly needs to prepare input files
        for a cluster where no python or ASE is available. One can than
        upload the file manually and read out the results using
        Onetep().read().
        """

        if atoms is None:
            atoms = self.atoms

        if self.restart:
            self.parameters['read_tightbox_ngwfs'] = True
            self.parameters['read_denskern'] = True

        self._generate_species_block()

        if len(self.pseudos) < len(self.species):
            if 'pseudo_suffix' in self.parameters:
                self._generate_pseudo_block()

        if len(self.solvers) < len(self.species):
            self._generate_solver_block()

<<<<<<< HEAD
        if 'ngwf_radius_cond' in self.parameters:
            if (self.species_cond) < len(self.species):
                self._generate_species_block(cond=True)
            if (self.solvers_cond) < len(self.species):
                self._generate_solver_block(cond=True)

=======
>>>>>>> f071a412
        if len(self.core_wfs) < len(self.species):
            self._generate_core_wf_block()

        self._write_dat()

    def get_dipole_moment(self, atoms=None):
        self.parameters['polarisation_calculate'] = True
        self.parameters['do_properties'] = True
        return FileIOCalculator.get_dipole_moment(self, atoms)

    def get_forces(self, atoms=None):
        self.parameters['write_forces'] = True
        return FileIOCalculator.get_forces(self, atoms)

    def _write_dat(self, force_write=True):
        """This export function write minimal information to
        a .dat file. If the atoms object is a trajectory, it will
        take the last image.
        """
        filename = self.label + '.dat'

        if self.atoms is None:
            raise Exception('No associated atoms object.')

        atoms = self.atoms
        parameters = self.parameters

        if isfile(filename) and not force_write:
            raise Exception('Target input file already exists.')

        if 'xc' in parameters and 'xc_functional' in parameters \
                and parameters['xc'] != parameters['xc_functional']:
            raise Exception('Conflicting functionals defined! %s vs. %s' %
                            (parameters['xc'], parameters['xc_functional']))

        fd = open(filename, 'w')
        fd.write('######################################################\n')
        fd.write('#ONETEP .dat file: %s\n' % filename)
        fd.write('#Created using the Atomic Simulation Environment (ASE)\n')
        fd.write('######################################################\n\n')

        fd.write('%BLOCK LATTICE_CART\n')
        fd.write('ang\n')
        for line in atoms.get_cell():
            fd.write('    %.10f %.10f %.10f\n' % tuple(line))
        fd.write('%ENDBLOCK LATTICE_CART\n\n\n')

        keyword = 'POSITIONS_ABS'
        positions = atoms.get_positions()
        tags = ["" if i==0 else str(i) for i in atoms.get_tags()]
        pos_block = [('%s %8.6f %8.6f %8.6f' %
                      (x+z, y[0], y[1], y[2])) for (x, y, z)
                     in zip(atoms.get_chemical_symbols(), positions, tags)]
<<<<<<< HEAD
=======

>>>>>>> f071a412
        fd.write('%%BLOCK %s\n' % keyword)
        fd.write('ang\n')
        for line in pos_block:
            fd.write('    %s\n' % line)
        fd.write('%%ENDBLOCK %s\n\n' % keyword)

        keyword = 'SPECIES'
        sp_block = [('%s %s %d %d %8.6f' % sp) for sp in self.species]
        fd.write('%%BLOCK %s\n' % keyword)
        for line in sorted(sp_block):
            fd.write('    %s\n' % line)
        fd.write('%%ENDBLOCK %s\n\n' % keyword)

        if (self.parameters['ngwf_radius_cond'] > 0):
            keyword = 'SPECIES_COND'
            sp_block = [('%s %s %d %d %8.6f' % sp) for sp in self.species_cond]
            fd.write('%%BLOCK %s\n' % keyword)
            for line in sorted(sp_block):
                fd.write('    %s\n' % line)
            fd.write('%%ENDBLOCK %s\n\n' % keyword)

        keyword = 'SPECIES_POT'
        fd.write('%%BLOCK %s\n' % keyword)
        for sp in sorted(self.pseudos):
            fd.write('    %s "%s"\n' % (sp[0], sp[1]))
        fd.write('%%ENDBLOCK %s\n\n' % keyword)

        keyword = 'SPECIES_ATOMIC_SET'
        fd.write('%%BLOCK %s\n' % keyword)
        for sp in sorted(self.solvers):
            fd.write('    %s "%s"\n' % (sp[0], sp[1]))
        fd.write('%%ENDBLOCK %s\n\n' % keyword)

<<<<<<< HEAD
        if (self.parameters['ngwf_radius_cond'] > 0):
            keyword = 'SPECIES_ATOMIC_SET_COND'
            fd.write('%%BLOCK %s\n' % keyword)
            for sp in sorted(self.solvers_cond):
                fd.write('    %s "%s"\n' % (sp[0], sp[1]))
            fd.write('%%ENDBLOCK %s\n\n' % keyword)

=======
>>>>>>> f071a412
        if self.core_wfs:
            keyword = 'SPECIES_CORE_WF'
            fd.write('%%BLOCK %s\n' % keyword)
            for sp in sorted(self.core_wfs):
                fd.write('    %s "%s"\n' % (sp[0], sp[1]))
            fd.write('%%ENDBLOCK %s\n\n' % keyword)

        if 'bsunfld_calculate' in self.parameters:
            if 'species_bsunfld_groups' not in self.parameters:
                self.parameters['species_bsunfld_groups'] = self.atoms.get_chemical_symbols()

        # Loop over parameters entries in alphabetal order, outputting
        # them as keywords or blocks as appropriate
        for p, param in sorted(parameters.items()):
            if param is not None and \
                    p.lower() not in self._dummy_parameters:
                if p.lower() in self._block_parameters:
                    keyword = p.upper()
                    fd.write('\n%%BLOCK %s\n' % keyword)
                    if p.lower() in self._path_parameters:
                        self.write_kpt_path(fd, param)
                    elif p.lower() in self._group_parameters:
                        self.write_groups(fd, param)
                    else:
                        fd.write('%s\n' % str(param))
                    fd.write('%%ENDBLOCK %s\n\n' % keyword)
                else:
                    fd.write('%s : %s\n' % (p, param))
            if p.upper() == 'XC':
                # Onetep calls XC something else...
                fd.write('xc_functional : %s\n' % param)
        fd.close()

    def write_kpt_path(self, fd, path):
        """Writes a k-point path to a ONETEP input file"""
        for kpt in array(path):
            fd.write('    %8.6f %8.6f %8.6f\n' % (kpt[0], kpt[1], kpt[2]))

    def write_groups(self, fd, groups):
        """Writes multiple groups of atom labels to a ONETEP input file"""
        for grp in groups:
            fd.write(" ".join(map(str, grp)))
            fd.write('\n')

    def __repr__(self):
        """Returns generic, fast to capture representation of
        ONETEP settings along with atoms object.
        """
        expr = ''
        expr += '-----------------Atoms--------------------\n'
        if self.atoms is not None:
            expr += str('%20s\n' % self.atoms)
        else:
            expr += 'None\n'

        expr += '\n-----------------Species---------------------\n'
        expr += str(self.species)
        expr += '\n-----------------Pseudos---------------------\n'
        expr += str(self.pseudos)
        expr += '\n-----------------Options------------\n'
        for key in self.parameters:
            expr += '%20s : %s\n' % (key, self.parameters[key])

        return expr

    def set_label(self, label):
        """The label is part of each seed, which in turn is a prefix
        in each ONETEP related file.
        """
        self.label = label
        self.prefix = label<|MERGE_RESOLUTION|>--- conflicted
+++ resolved
@@ -39,12 +39,8 @@
     _dummy_parameters = ['ngwf_radius', 'xc', 'species_ngwf_radius',
                          'species_ngwf_number', 'species_solver',
                          'ngwf_radius_cond', 'pseudo_suffix',
-<<<<<<< HEAD
                          'species_pseudo', 'species_core_wf',
                          'species_solver_cond']
-=======
-                         'species_pseudo', 'species_core_wf']
->>>>>>> f071a412
 
     # Used to indicate which parameters are a kpoint path and should be
     # written as such
@@ -83,10 +79,7 @@
         self.pseudos = []
         self.core_wfs = []
         self.solvers = []
-<<<<<<< HEAD
         self.solvers_cond = []
-=======
->>>>>>> f071a412
         self.restart = False
         self.prefix = label
         self.directory = '.'
@@ -400,35 +393,6 @@
                 except KeyError:
                     pseudo_string = sp[1] # bare elem name if pseudo suffix empty
             self.pseudos.append((sp[0], pseudo_string))
-<<<<<<< HEAD
-=======
-
-    def _generate_solver_block(self):
-        for sp in self.species:
-            try:
-                atomic_string = self.parameters['species_solver'][sp[0]]
-            except KeyError:
-                atomic_string = 'SOLVE'
-
-            self.solvers.append((sp[0], atomic_string))
-
-    def _generate_core_wf_block(self):
-
-        any_core_wfs = False
-        for sp in self.species:
-            try:
-                core_wf_string = self.parameters['species_core_wf'][sp[0]]
-                any_core_wfs = True
-            except KeyError:
-                core_wf_string = 'NONE'
-
-            self.core_wfs.append((sp[0], core_wf_string))
-
-        # if no species core wavefunction definitions were set to anything
-        # other than 'NONE', delete the block entirely
-        if not any_core_wfs:
-            self.core_wfs = []
->>>>>>> f071a412
 
     def _generate_solver_block(self,cond=False):
         """Create a default onetep pseudoatomic solvers block, using 'SOLVE'
@@ -513,15 +477,12 @@
         if len(self.solvers) < len(self.species):
             self._generate_solver_block()
 
-<<<<<<< HEAD
         if 'ngwf_radius_cond' in self.parameters:
             if (self.species_cond) < len(self.species):
                 self._generate_species_block(cond=True)
             if (self.solvers_cond) < len(self.species):
                 self._generate_solver_block(cond=True)
 
-=======
->>>>>>> f071a412
         if len(self.core_wfs) < len(self.species):
             self._generate_core_wf_block()
 
@@ -575,10 +536,7 @@
         pos_block = [('%s %8.6f %8.6f %8.6f' %
                       (x+z, y[0], y[1], y[2])) for (x, y, z)
                      in zip(atoms.get_chemical_symbols(), positions, tags)]
-<<<<<<< HEAD
-=======
-
->>>>>>> f071a412
+
         fd.write('%%BLOCK %s\n' % keyword)
         fd.write('ang\n')
         for line in pos_block:
@@ -612,7 +570,6 @@
             fd.write('    %s "%s"\n' % (sp[0], sp[1]))
         fd.write('%%ENDBLOCK %s\n\n' % keyword)
 
-<<<<<<< HEAD
         if (self.parameters['ngwf_radius_cond'] > 0):
             keyword = 'SPECIES_ATOMIC_SET_COND'
             fd.write('%%BLOCK %s\n' % keyword)
@@ -620,8 +577,6 @@
                 fd.write('    %s "%s"\n' % (sp[0], sp[1]))
             fd.write('%%ENDBLOCK %s\n\n' % keyword)
 
-=======
->>>>>>> f071a412
         if self.core_wfs:
             keyword = 'SPECIES_CORE_WF'
             fd.write('%%BLOCK %s\n' % keyword)
