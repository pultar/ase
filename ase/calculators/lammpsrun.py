from __future__ import print_function
# lammps.py (2011/03/29)
# An ASE calculator for the LAMMPS classical MD code available from
#       http://lammps.sandia.gov/
# The environment variable LAMMPS_COMMAND must be defined to point to the
# LAMMPS binary.
#
# Copyright (C) 2009 - 2011 Joerg Meyer, joerg.meyer@ch.tum.de
#
# This library is free software; you can redistribute it and/or
# modify it under the terms of the GNU Lesser General Public
# License as published by the Free Software Foundation; either
# version 2.1 of the License, or (at your option) any later version.
#
# This library is distributed in the hope that it will be useful,
# but WITHOUT ANY WARRANTY; without even the implied warranty of
# MERCHANTABILITY or FITNESS FOR A PARTICULAR PURPOSE.  See the GNU
# Lesser General Public License for more details.
#
# You should have received a copy of the GNU Lesser General Public
# License along with this file; if not, write to the Free Software
# Foundation, Inc., 51 Franklin Street, Fifth Floor, Boston, MA  02110-1301
# USA or see <http://www.gnu.org/licenses/>.


import os
import shutil
import shlex
from subprocess import Popen, PIPE
from threading import Thread
from re import compile as re_compile, IGNORECASE
from tempfile import mkdtemp, NamedTemporaryFile, mktemp as uns_mktemp
import numpy as np
import decimal as dec
from ase import Atoms
from ase.parallel import paropen
from ase.units import GPa, Ang, fs
from ase.utils import basestring


__all__ = ['LAMMPS', 'write_lammps_data']

# "End mark" used to indicate that the calculation is done
CALCULATION_END_MARK = '__end_of_ase_invoked_calculation__'


class LAMMPS:

    def __init__(self, label='lammps', tmp_dir=None, parameters={},
                 specorder=None, files=[], always_triclinic=False,
                 keep_alive=True, keep_tmp_files=False,
                 no_data_file=False, has_charges=False):
        """The LAMMPS calculators object

        files: list
            Short explanation XXX
        parameters: dict
            Short explanation XXX
        specorder: list
            Short explanation XXX
        keep_tmp_files: bool
            Retain any temporary files created. Mostly useful for debugging.
        tmp_dir: str
            path/dirname (default None -> create automatically).
            Explicitly control where the calculator object should create
            its files. Using this option implies 'keep_tmp_files'
        no_data_file: bool
            Controls whether an explicit data file will be used for feeding
            atom coordinates into lammps. Enable it to lessen the pressure on
            the (tmp) file system. THIS OPTION MIGHT BE UNRELIABLE FOR CERTAIN
            CORNER CASES (however, if it fails, you will notice...).
        keep_alive: bool
            When using LAMMPS as a spawned subprocess, keep the subprocess
            alive (but idling when unused) along with the calculator object.
        always_triclinic: bool
            Force use of a triclinic cell in LAMMPS, even if the cell is
            a perfect parallelepiped.
        has_charges: bool
            Potential has charges that need to be outputted or read in
        """

        self.label = label
        self.parameters = parameters
        self.specorder = specorder
        self.files = files
        self.always_triclinic = always_triclinic
        self.calls = 0
        self.forces = None
        self.stress = None
        self.keep_alive = keep_alive
        self.keep_tmp_files = keep_tmp_files
        self.no_data_file = no_data_file
        self.has_charges = has_charges

        # if True writes velocities from atoms.get_velocities() to LAMMPS input
        self.write_velocities = False

        # file object, if is not None the trajectory will be saved in it
        self.trajectory_out = None

        # period of system snapshot saving (in MD steps)
        self.dump_period = 1
        if tmp_dir is not None:
            # If tmp_dir is pointing somewhere, don't remove stuff!
            self.keep_tmp_files = True
        self._lmp_handle = None        # To handle the lmp process

        # read_log depends on that the first (three) thermo_style custom args
        # can be capitilized and matched against the log output. I.e.
        # don't use e.g. 'ke' or 'cpu' which are labeled KinEng and CPU.
        self._custom_thermo_args = ['step', 'temp', 'press', 'cpu',
                                    'pxx', 'pyy', 'pzz', 'pxy', 'pxz', 'pyz',
                                    'ke', 'pe', 'etotal',
                                    'vol', 'lx', 'ly', 'lz', 'atoms']
        self._custom_thermo_mark = ' '.join([x.capitalize() for x in
                                             self._custom_thermo_args[0:3]])

        # Match something which can be converted to a float
        f_re = r'([+-]?(?:(?:\d+(?:\.\d*)?|\.\d+)(?:e[+-]?\d+)?|nan|inf))'
        n = len(self._custom_thermo_args)
        # Create a re matching exactly N white space separated floatish things
        self._custom_thermo_re = re_compile(
            r'^\s*' + r'\s+'.join([f_re] * n) + r'\s*$', flags=IGNORECASE)
        # thermo_content contains data "written by" thermo_style.
        # It is a list of dictionaries, each dict (one for each line
        # printed by thermo_style) contains a mapping between each
        # custom_thermo_args-argument and the corresponding
        # value as printed by lammps. thermo_content will be
        # re-populated by the read_log method.
        self.thermo_content = []

        if tmp_dir is None:
            self.tmp_dir = mkdtemp(prefix='LAMMPS-')
        else:
            self.tmp_dir = os.path.realpath(tmp_dir)
            if not os.path.isdir(self.tmp_dir):
                os.mkdir(self.tmp_dir, 0o755)

        for f in files:
            shutil.copy(f, os.path.join(self.tmp_dir, os.path.basename(f)))

    def clean(self, force=False):

        self._lmp_end()

        if not self.keep_tmp_files:
            shutil.rmtree(self.tmp_dir)

    def get_potential_energy(self, atoms):
        self.update(atoms)
        return self.thermo_content[-1]['pe']

    def get_forces(self, atoms):
        self.update(atoms)
        return self.forces.copy()

    def get_stress(self, atoms):
        self.update(atoms)
        return self.stress.copy()

    def update(self, atoms):
        if not hasattr(self, 'atoms') or self.atoms != atoms:
            self.calculate(atoms)

    def calculate(self, atoms):
        self.atoms = atoms.copy()
        pbc = self.atoms.get_pbc()
        if all(pbc):
            cell = self.atoms.get_cell()
        elif not any(pbc):
            # large enough cell for non-periodic calculation -
            # LAMMPS shrink-wraps automatically via input command
            #       "periodic s s s"
            # below
            cell = 2 * np.max(np.abs(self.atoms.get_positions())) * np.eye(3)
        else:
            print("WARNING: semi-periodic ASE cell detected - translation")
            print("         to proper LAMMPS input cell might fail")
            cell = self.atoms.get_cell()
        self.prism = Prism(cell)
        self.run()

    def _lmp_alive(self):
        # Return True if this calculator is currently handling a running
        # lammps process
        return self._lmp_handle and not isinstance(
            self._lmp_handle.poll(), int)

    def _lmp_end(self):
        # Close lammps input and wait for lammps to end. Return process
        # return value
        if self._lmp_alive():
            self._lmp_handle.stdin.close()
            return self._lmp_handle.wait()

    def run(self, set_atoms=False):
        """Method which explicitly runs LAMMPS."""

        self.calls += 1

        # set LAMMPS command from environment variable
        if 'LAMMPS_COMMAND' in os.environ:
            lammps_cmd_line = shlex.split(os.environ['LAMMPS_COMMAND'],
                                          posix=(os.name == 'posix'))
            if len(lammps_cmd_line) == 0:
                self.clean()
                raise RuntimeError('The LAMMPS_COMMAND environment variable '
                                   'must not be empty')
            # want always an absolute path to LAMMPS binary when calling from
            # self.dir
            lammps_cmd_line[0] = os.path.abspath(lammps_cmd_line[0])

        else:
            self.clean()
            raise RuntimeError(
                'Please set LAMMPS_COMMAND environment variable')
        if 'LAMMPS_OPTIONS' in os.environ:
            lammps_options = shlex.split(os.environ['LAMMPS_OPTIONS'],
                                         posix=(os.name == 'posix'))
        else:
            lammps_options = shlex.split('-echo log -screen none',
                                         posix=(os.name == 'posix'))

        # change into subdirectory for LAMMPS calculations
        cwd = os.getcwd()
        os.chdir(self.tmp_dir)

        # setup file names for LAMMPS calculation
        label = '{0}{1:>06}'.format(self.label, self.calls)
        lammps_in = uns_mktemp(prefix='in_' + label, dir=self.tmp_dir)
        lammps_log = uns_mktemp(prefix='log_' + label, dir=self.tmp_dir)
        lammps_trj_fd = NamedTemporaryFile(
            prefix='trj_' + label, dir=self.tmp_dir,
            delete=(not self.keep_tmp_files))
        lammps_trj = lammps_trj_fd.name
        if self.no_data_file:
            lammps_data = None
        else:
            lammps_data_fd = NamedTemporaryFile(
                prefix='data_' + label, dir=self.tmp_dir,
                delete=(not self.keep_tmp_files))
            self.write_lammps_data(lammps_data=lammps_data_fd)
            lammps_data = lammps_data_fd.name
            lammps_data_fd.flush()

        # see to it that LAMMPS is started
        if not self._lmp_alive():
            # Attempt to (re)start lammps
            self._lmp_handle = Popen(
                lammps_cmd_line + lammps_options + ['-log', '/dev/stdout'],
                stdin=PIPE, stdout=PIPE)
        lmp_handle = self._lmp_handle

        # Create thread reading lammps stdout (for reference, if requested,
        # also create lammps_log, although it is never used)
        if self.keep_tmp_files:
            lammps_log_fd = open(lammps_log, 'wb')
            fd = SpecialTee(lmp_handle.stdout, lammps_log_fd)
        else:
            fd = lmp_handle.stdout
        thr_read_log = Thread(target=self.read_lammps_log, args=(fd,))
        thr_read_log.start()

        # write LAMMPS input (for reference, also create the file lammps_in,
        # although it is never used)
        if self.keep_tmp_files:
            lammps_in_fd = open(lammps_in, 'wb')
            fd = SpecialTee(lmp_handle.stdin, lammps_in_fd)
        else:
            fd = lmp_handle.stdin
        self.write_lammps_in(lammps_in=fd, lammps_trj=lammps_trj,
                             lammps_data=lammps_data)

        if self.keep_tmp_files:
            lammps_in_fd.close()

        # Close stdin to LAMMPS process so as not to interfere with
        # kim-lammps-preprocessor
        # TODO: THINK
        # self._lmp_end()

        # Wait for log output to be read (i.e., for LAMMPS to finish)
        # and close the log file if there is one
        thr_read_log.join()
        if self.keep_tmp_files:
            lammps_log_fd.close()

        if not self.keep_alive:
            self._lmp_end()

        exitcode = lmp_handle.poll()
        if exitcode and exitcode != 0:
            cwd = os.getcwd()
<<<<<<< HEAD
            raise RuntimeError('LAMMPS exited in {} with exit code: {}.'
=======
            raise RuntimeError('LAMMPS exited in {0} with exit code: {1}.'
>>>>>>> 11140f22
                               ''.format(cwd, exitcode))

        # A few sanity checks
        if len(self.thermo_content) == 0:
            raise RuntimeError('Failed to retrieve any thermo_style-output')
        if int(self.thermo_content[-1]['atoms']) != len(self.atoms):
            # This obviously shouldn't happen, but if prism.fold_...() fails,
            # it could
            raise RuntimeError('Atoms have gone missing')

        self.read_lammps_trj(lammps_trj=lammps_trj, set_atoms=set_atoms)
        lammps_trj_fd.close()
        if not self.no_data_file:
            lammps_data_fd.close()

        os.chdir(cwd)

    def write_lammps_data(self, lammps_data=None):
        """Method which writes a LAMMPS data file with atomic structure."""
        if lammps_data is None:
            lammps_data = 'data.' + self.label
        write_lammps_data(
            lammps_data, self.atoms, self.specorder,
            force_skew=self.always_triclinic, prismobj=self.prism,
            velocities=self.write_velocities, has_charges=self.has_charges)

    def write_lammps_in(self, lammps_in=None, lammps_trj=None,
                        lammps_data=None):
        """Write a LAMMPS in_ file with run parameters and settings."""

        if isinstance(lammps_in, basestring):
            f = paropen(lammps_in, 'wb')
            close_in_file = True
        else:
            # Expect lammps_in to be a file-like object
            f = lammps_in
            close_in_file = False

        if self.keep_tmp_files:
            f.write('# (written by ASE)\n'.encode('utf-8'))

        # Write variables
        f.write(('clear\n'
                 'variable dump_file string "{0}"\n'
                 'variable data_file string "{1}"\n'
                 ).format(lammps_trj, lammps_data).encode('utf-8'))

        parameters = self.parameters
        if 'package' in parameters:
            f.write(('\n'.join(['package {0}'.format(p)
                                for p in parameters['package']]) +
                     '\n').encode('utf-8'))

        # write initialization lines needed for some LAMMPS potentials
        if 'model_init' in parameters:
            mlines = parameters['model_init']
            for ii in range(0,len(mlines)):
                f.write(mlines[ii].encode('utf-8'))

        # write units
        if 'units' in parameters:
           units_line = 'units ' + parameters['units'] + '\n'
           f.write(units_line.encode('utf-8'))
        else:
           f.write('units metal\n'.encode('utf-8'))

        pbc = self.atoms.get_pbc()
        if 'boundary' in parameters:
            f.write('boundary {0} \n'.format(
                parameters['boundary']).encode('utf-8'))
        else:
            f.write('boundary {0} {1} {2} \n'.format(
                    *tuple('sp'[int(x)] for x in pbc)).encode('utf-8'))
        f.write('atom_modify sort 0 0.0 \n'.encode('utf-8'))
        for key in ('neighbor', 'newton'):
            if key in parameters:
                f.write('{0} {1} \n'.format(
                    key, parameters[key]).encode('utf-8'))
        f.write('\n'.encode('utf-8'))

        # If self.no_lammps_data,
        # write the simulation box and the atoms
        if self.no_data_file:
            if self.keep_tmp_files:
                f.write('## Original ase cell\n'.encode('utf-8'))
                f.write(''.join(['# {0:.16} {1:.16} {2:.16}\n'.format(*x)
                                 for x in self.atoms.get_cell()]
                                ).encode('utf-8'))

            f.write('lattice sc 1.0\n'.encode('utf-8'))
            xhi, yhi, zhi, xy, xz, yz = self.prism.get_lammps_prism_str()
            if self.always_triclinic or self.prism.is_skewed():
                f.write('region asecell prism 0.0 {0} 0.0 {1} 0.0 {2} '
                        ''.format(xhi, yhi, zhi).encode('utf-8'))
                f.write('{0} {1} {2} side in units box\n'
                        ''.format(xy, xz, yz).encode('utf-8'))
            else:
                f.write(('region asecell block 0.0 {0} 0.0 {1} 0.0 {2} '
                         'side in units box\n').format(
                             xhi, yhi, zhi).encode('utf-8'))

            symbols = self.atoms.get_chemical_symbols()
            if self.specorder is None:
                # By default, atom types in alphabetic order
                species = sorted(set(symbols))
            else:
                # By request, specific atom type ordering
                species = self.specorder

            n_atom_types = len(species)
            species_i = dict([(s, i + 1) for i, s in enumerate(species)])

            f.write('create_box {0} asecell\n'.format(
                n_atom_types).encode('utf-8'))
            for s, pos in zip(symbols, self.atoms.get_positions()):
                if self.keep_tmp_files:
                    f.write('# atom pos in ase cell: {0:.16} {1:.16} {2:.16}'
                            '\n'.format(*tuple(pos)).encode('utf-8'))
                f.write('create_atoms {0} single {1} {2} {3} units box\n'
                        ''.format(
                            *((species_i[s],) +
                              self.prism.pos_to_lammps_fold_str(pos))
                        ).encode('utf-8'))

        # if NOT self.no_lammps_data, then simply refer to the data-file
        else:
            f.write('read_data {0}\n'.format(lammps_data).encode('utf-8'))

        # Write interaction stuff
        f.write('\n### interactions \n'.encode('utf-8'))
        if ('pair_style' in parameters) and ('pair_coeff' in parameters):
            pair_style = parameters['pair_style']
            f.write('pair_style {0} \n'.format(pair_style).encode('utf-8'))
            for pair_coeff in parameters['pair_coeff']:
                f.write('pair_coeff {0} \n'
                        ''.format(pair_coeff).encode('utf-8'))
            # write additional lines needed for some LAMMPS potentials
            if 'model_post' in parameters:
                mlines = parameters['model_post']
                for ii in range(0,len(mlines)):
                    f.write(mlines[ii].encode('utf-8'))
            if 'mass' in parameters:
                for mass in parameters['mass']:
                    # Note that the variable mass is a string containing
                    # the type number and value of mass separated by a space
                    f.write('mass {0} \n'.format(mass).encode('utf-8'))
        else:
            # simple default parameters
            # that should always make the LAMMPS calculation run
            f.write('pair_style lj/cut 2.5 \n'
                    'pair_coeff * * 1 1 \n'
                    'mass * 1.0 \n'.encode('utf-8'))

        if 'group' in parameters:
            f.write(('\n'.join(['group {0}'.format(p)
                                for p in parameters['group']]) +
                     '\n').encode('utf-8'))

        f.write(
            '\n### run\n'
            'fix fix_nve all nve\n'.encode('utf-8'))

        if 'fix' in parameters:
            f.write(('\n'.join(['fix {0}'.format(p)
                                for p in parameters['fix']]) +
                     '\n').encode('utf-8'))

        f.write(
            'dump dump_all all custom {1} {0} id type x y z vx vy vz '
            'fx fy fz\n'
            ''.format(lammps_trj, self.dump_period).encode('utf-8'))
        f.write('thermo_style custom {0}\n'
                'thermo_modify flush yes\n'
                'thermo 1\n'.format(
                    ' '.join(self._custom_thermo_args)).encode('utf-8'))

        if 'timestep' in parameters:
            f.write('timestep {0}\n'.format(
                parameters['timestep']).encode('utf-8'))

        if 'minimize' in parameters:
            f.write('minimize {0}\n'.format(
                parameters['minimize']).encode('utf-8'))
        if 'run' in parameters:
            f.write('run {0}\n'.format(parameters['run']).encode('utf-8'))
        if not (('minimize' in parameters) or ('run' in parameters)):
            f.write('run 0\n'.encode('utf-8'))

        f.write('print "{0}" \n'.format(CALCULATION_END_MARK).encode('utf-8'))
        # Force LAMMPS to flush log
        f.write('log /dev/stdout\n'.encode('utf-8'))

        f.flush()
        if close_in_file:
            f.close()

    def read_lammps_log(self, lammps_log=None, PotEng_first=False):
        """Method which reads a LAMMPS output log file."""

        if lammps_log is None:
            lammps_log = self.label + '.log'

        if isinstance(lammps_log, basestring):
            f = paropen(lammps_log, 'wb')
            close_log_file = True
        else:
            # Expect lammps_in to be a file-like object
            f = lammps_log
            close_log_file = False

        thermo_content = []
        line = f.readline().decode('utf-8')
        while line and line.strip() != CALCULATION_END_MARK:
            # get thermo output
            if line.startswith(self._custom_thermo_mark):
                m = True
                while m:
                    line = f.readline().decode('utf-8')
                    m = self._custom_thermo_re.match(line)
                    if m:
                        # create a dictionary between each of the
                        # thermo_style args and it's corresponding value
                        thermo_content.append(
                            dict(zip(self._custom_thermo_args,
                                     map(float, m.groups()))))
            else:
                line = f.readline().decode('utf-8')

        if close_log_file:
            f.close()

        self.thermo_content = thermo_content

        tc = self.thermo_content[-1]
        # 1 bar (used by lammps for metal units) = 1e-4 GPa
        # The Voigt stress tensor in LAMMPS orientation
        # Later we will transform this tensor to the original orientation
        stress = np.array([tc[i] for i in ('pxx', 'pyy', 'pzz', 'pyz', 'pxz',
                                           'pxy')]) * (-1e-4 * GPa)
        self.stress = stress

    def read_lammps_trj(self, lammps_trj=None, set_atoms=False):
        """Method which reads a LAMMPS dump file."""
        if lammps_trj is None:
            lammps_trj = self.label + '.lammpstrj'

        f = paropen(lammps_trj, 'r')
        while True:
            line = f.readline()

            if not line:
                break

            # TODO: extend to proper dealing with multiple steps in one
            # trajectory file
            if 'ITEM: TIMESTEP' in line:

                n_atoms = 0
                lo = []
                hi = []
                tilt = []
                id = []
                type = []
                positions = []
                velocities = []
                forces = []

            if 'ITEM: NUMBER OF ATOMS' in line:
                line = f.readline()
                n_atoms = int(line.split()[0])

            if 'ITEM: BOX BOUNDS' in line:
                # save labels behind "ITEM: BOX BOUNDS" in triclinic case
                # (>=lammps-7Jul09)
                tilt_items = line.split()[3:]
                for i in range(3):
                    line = f.readline()
                    fields = line.split()
                    lo.append(float(fields[0]))
                    hi.append(float(fields[1]))
                    if len(fields) >= 3:
                        tilt.append(float(fields[2]))

            if 'ITEM: ATOMS' in line:
                # (reliably) identify values by labels behind "ITEM: ATOMS"
                # - requires >=lammps-7Jul09
                # create corresponding index dictionary before iterating over
                # atoms to (hopefully) speed up lookups...
                atom_attributes = {}
                for (i, x) in enumerate(line.split()[2:]):
                    atom_attributes[x] = i
                for n in range(n_atoms):
                    line = f.readline()
                    fields = line.split()
                    id.append(int(fields[atom_attributes['id']]))
                    type.append(int(fields[atom_attributes['type']]))
                    positions.append([float(fields[atom_attributes[x]])
                                      for x in ['x', 'y', 'z']])
                    velocities.append([float(fields[atom_attributes[x]])
                                       for x in ['vx', 'vy', 'vz']])
                    forces.append([float(fields[atom_attributes[x]])
                                   for x in ['fx', 'fy', 'fz']])
                # Re-order items according to their 'id' since running in
                # parallel can give arbitrary ordering.
                type = [x for _,x in sorted(zip(id, type))]
                positions = [x for _,x in sorted(zip(id, positions))]
                velocities = [x for _,x in sorted(zip(id, velocities))]
                forces = [x for _,x in sorted(zip(id, forces))]
                
                # determine cell tilt (triclinic case!)
                if len(tilt) >= 3:
                    # for >=lammps-7Jul09 use labels behind "ITEM: BOX BOUNDS"
                    # to assign tilt (vector) elements ...
                    if len(tilt_items) >= 3:
                        xy = tilt[tilt_items.index('xy')]
                        xz = tilt[tilt_items.index('xz')]
                        yz = tilt[tilt_items.index('yz')]
                    # ... otherwise assume default order in 3rd column
                    # (if the latter was present)
                    else:
                        xy = tilt[0]
                        xz = tilt[1]
                        yz = tilt[2]
                else:
                    xy = xz = yz = 0
                xhilo = (hi[0] - lo[0]) - xy - xz
                yhilo = (hi[1] - lo[1]) - yz
                zhilo = (hi[2] - lo[2])

                # The simulation box bounds are included in each snapshot and
                # if the box is triclinic (non-orthogonal), then the tilt
                # factors are also printed; see the region prism command for
                # a description of tilt factors.
                # For triclinic boxes the box bounds themselves (first 2
                # quantities on each line) are a true "bounding box" around
                # the simulation domain, which means they include the effect of
                # any tilt.
                # [ http://lammps.sandia.gov/doc/dump.html , lammps-7Jul09 ]
                #
                # This *should* extract the lattice vectors that LAMMPS uses
                # from the true "bounding box" printed in the dump file.
                # It might fail in some cases (negative tilts?!) due to the
                # MIN / MAX construction of these box corners:
                #
                #   void Domain::set_global_box()
                #   [...]
                #     if (triclinic) {
                #       [...]
                #       boxlo_bound[0] = MIN(boxlo[0],boxlo[0]+xy);
                #       boxlo_bound[0] = MIN(boxlo_bound[0],boxlo_bound[0]+xz);
                #       boxlo_bound[1] = MIN(boxlo[1],boxlo[1]+yz);
                #       boxlo_bound[2] = boxlo[2];
                #       boxhi_bound[0] = MAX(boxhi[0],boxhi[0]+xy);
                #       boxhi_bound[0] = MAX(boxhi_bound[0],boxhi_bound[0]+xz);
                #       boxhi_bound[1] = MAX(boxhi[1],boxhi[1]+yz);
                #       boxhi_bound[2] = boxhi[2];
                #     }
                # [ lammps-7Jul09/src/domain.cpp ]
                #
                cell = [[xhilo, 0, 0], [xy, yhilo, 0], [xz, yz, zhilo]]

                # These have been put into the correct order
                cell_atoms = np.array(cell)
                type_atoms = np.array(type)

                if self.atoms:
                    cell_atoms = self.atoms.get_cell()

                    # BEWARE: reconstructing the rotation from the LAMMPS
                    #         output trajectory file fails in case of shrink
                    #         wrapping for a non-periodic direction
                    #      -> hence rather obtain rotation from prism object
                    #         used to generate the LAMMPS input
                    # rotation_lammps2ase = np.dot(
                    #               np.linalg.inv(np.array(cell)), cell_atoms)
                    rotation_lammps2ase = np.linalg.inv(self.prism.R)

                    type_atoms = self.atoms.get_atomic_numbers()
                    positions_atoms = np.dot(positions, rotation_lammps2ase)
                    velocities_atoms = np.dot(velocities, rotation_lammps2ase)
                    forces_atoms = np.dot(forces, rotation_lammps2ase)
                    stress_atoms = np.dot(self.prism.R, self.stress)
                    stress_atoms = np.dot(stress_atoms, rotation_lammps2ase)

                if set_atoms:
                    # assume periodic boundary conditions here (as in
                    # write_lammps)
                    self.atoms = Atoms(type_atoms, positions=positions_atoms,
                                       cell=cell_atoms)
                    self.atoms.set_velocities(velocities_atoms
                                              * (Ang/(fs*1000.)))
                    self.atoms.arrays['stress'] = stress_atoms

                self.forces = forces_atoms
                self.stress = stress_atoms
                if self.trajectory_out is not None:
                    tmp_atoms = Atoms(type_atoms, positions=positions_atoms,
                                      cell=cell_atoms)
                    tmp_atoms.set_velocities(velocities_atoms)
                    tmp_atoms.arrays['stress'] = stress_atoms
                    self.trajectory_out.write(tmp_atoms)
        f.close()


class SpecialTee(object):
    """A special purpose, with limited applicability, tee-like thing.

    A subset of stuff read from, or written to, orig_fd,
    is also written to out_fd.
    It is used by the lammps calculator for creating file-logs of stuff
    read from, or written to, stdin and stdout, respectively.
    """

    def __init__(self, orig_fd, out_fd):
        self._orig_fd = orig_fd
        self._out_fd = out_fd
        self.name = orig_fd.name

    def write(self, data):
        self._orig_fd.write(data)
        self._out_fd.write(data)
        self.flush()

    def read(self, *args, **kwargs):
        data = self._orig_fd.read(*args, **kwargs)
        self._out_fd.write(data)
        return data

    def readline(self, *args, **kwargs):
        data = self._orig_fd.readline(*args, **kwargs)
        self._out_fd.write(data)
        return data

    def readlines(self, *args, **kwargs):
        data = self._orig_fd.readlines(*args, **kwargs)
        self._out_fd.write(''.join(data))
        return data

    def flush(self):
        self._orig_fd.flush()
        self._out_fd.flush()


class Prism(object):

    def __init__(self, cell, pbc=(True, True, True), digits=10):
        """Create a lammps-style triclinic prism object from a cell

        The main purpose of the prism-object is to create suitable
        string representations of prism limits and atom positions
        within the prism.
        When creating the object, the digits parameter (default set to 10)
        specify the precision to use.
        lammps is picky about stuff being within semi-open intervals,
        e.g. for atom positions (when using create_atom in the in-file),
        x must be within [xlo, xhi).
        """
        a, b, c = cell
        an, bn, cn = [np.linalg.norm(v) for v in cell]

        alpha = np.arccos(np.dot(b, c) / (bn * cn))
        beta = np.arccos(np.dot(a, c) / (an * cn))
        gamma = np.arccos(np.dot(a, b) / (an * bn))

        xhi = an
        xyp = np.cos(gamma) * bn
        yhi = np.sin(gamma) * bn
        xzp = np.cos(beta) * cn
        yzp = (bn * cn * np.cos(alpha) - xyp * xzp) / yhi
        zhi = np.sqrt(cn**2 - xzp**2 - yzp**2)

        # Set precision
        self.car_prec = dec.Decimal('10.0') ** \
            int(np.floor(np.log10(max((xhi, yhi, zhi)))) - digits)
        self.dir_prec = dec.Decimal('10.0') ** (-digits)
        self.acc = float(self.car_prec)
        self.eps = np.finfo(xhi).eps

        # For rotating positions from ase to lammps
        Apre = np.array(((xhi, 0, 0),
                         (xyp, yhi, 0),
                         (xzp, yzp, zhi)))
        self.R = np.dot(np.linalg.inv(cell), Apre)

        # Actual lammps cell may be different from what is used to create R
        def fold(vec, pvec, i):
            p = pvec[i]
            x = vec[i] + 0.5 * p
            n = (np.mod(x, p) - x) / p
            return [float(self.f2qdec(a)) for a in (vec + n * pvec)]

        Apre[1, :] = fold(Apre[1, :], Apre[0, :], 0)
        Apre[2, :] = fold(Apre[2, :], Apre[1, :], 1)
        Apre[2, :] = fold(Apre[2, :], Apre[0, :], 0)

        self.A = Apre
        self.Ainv = np.linalg.inv(self.A)

        if self.is_skewed() and \
                (not (pbc[0] and pbc[1] and pbc[2])):
            raise RuntimeError('Skewed lammps cells MUST have '
                               'PBC == True in all directions!')

    def f2qdec(self, f):
        return dec.Decimal(repr(f)).quantize(self.car_prec, dec.ROUND_DOWN)

    def f2qs(self, f):
        return str(self.f2qdec(f))

    def f2s(self, f):
        return str(dec.Decimal(repr(f)).quantize(self.car_prec,
                                                 dec.ROUND_HALF_EVEN))

    def dir2car(self, v):
        """Direct to cartesian coordinates"""
        return np.dot(v, self.A)

    def car2dir(self, v):
        """Cartesian to direct coordinates"""
        return np.dot(v, self.Ainv)

    def fold_to_str(self, v):
        """Fold a position into the lammps cell (semi open)

        Returns tuple of str.
        """
        # Two-stage fold, first into box, then into semi-open interval
        # (within the given precision).
        d = [x % (1 - self.dir_prec) for x in
             map(dec.Decimal,
                 map(repr, np.mod(self.car2dir(v) + self.eps, 1.0)))]
        return tuple([self.f2qs(x) for x in
                      self.dir2car(list(map(float, d)))])

    def get_lammps_prism(self):
        A = self.A
        return A[0, 0], A[1, 1], A[2, 2], A[1, 0], A[2, 0], A[2, 1]

    def get_lammps_prism_str(self):
        """Return a tuple of strings"""
        p = self.get_lammps_prism()
        return tuple([self.f2s(x) for x in p])

    def positions_to_lammps_strs(self, positions):
        """Rotate an ase-cell position to the lammps cell orientation

        Returns tuple of str.
        """
        rot_positions = np.dot(positions, self.R)
        return [tuple([self.f2s(x) for x in position])
                for position in rot_positions]

    def pos_to_lammps_fold_str(self, position):
        """Rotate and fold an ase-cell position into the lammps cell

        Returns tuple of str.
        """
        return self.fold_to_str(np.dot(position, self.R))

    def is_skewed(self):
        acc = self.acc
        prism = self.get_lammps_prism()
        axy, axz, ayz = [np.abs(x) for x in prism[3:]]
        return (axy >= acc) or (axz >= acc) or (ayz >= acc)


def write_lammps_data(fileobj, atoms, specorder=None, force_skew=False,
                      prismobj=None, velocities=False, has_charges=False):
    """Write atomic structure data to a LAMMPS data_ file."""
    if isinstance(fileobj, basestring):
        f = paropen(fileobj, 'wb')
        close_file = True
    else:
        # Presume fileobj acts like a fileobj
        f = fileobj
        close_file = False

    if isinstance(atoms, list):
        if len(atoms) > 1:
            raise ValueError(
                'Can only write one configuration to a lammps data file!')
        atoms = atoms[0]

    f.write('{0} (written by ASE) \n\n'.format(f.name).encode('utf-8'))

    symbols = atoms.get_chemical_symbols()
    n_atoms = len(symbols)
    f.write('{0} \t atoms \n'.format(n_atoms).encode('utf-8'))

    if specorder is None:
        # This way it is assured that LAMMPS atom types are always
        # assigned predictably according to the alphabetic order
        species = sorted(set(symbols))
    else:
        # To index elements in the LAMMPS data file
        # (indices must correspond to order in the potential file)
        species = specorder
    n_atom_types = len(species)
    f.write('{0}  atom types\n'.format(n_atom_types).encode('utf-8'))

    if prismobj is None:
        p = Prism(atoms.get_cell())
    else:
        p = prismobj
    xhi, yhi, zhi, xy, xz, yz = p.get_lammps_prism_str()

    f.write('0.0 {0}  xlo xhi\n'.format(xhi).encode('utf-8'))
    f.write('0.0 {0}  ylo yhi\n'.format(yhi).encode('utf-8'))
    f.write('0.0 {0}  zlo zhi\n'.format(zhi).encode('utf-8'))

    if force_skew or p.is_skewed():
        f.write('{0} {1} {2}  xy xz yz\n'.format(xy, xz, yz).encode('utf-8'))
    f.write('\n\n'.encode('utf-8'))

    f.write('Atoms \n\n'.encode('utf-8'))

    # TODO: TEMPORARY. NEED TO GET CHARGES FROM ASE
    atomcharge = 0.
    if has_charges:
        for i, r in enumerate(p.positions_to_lammps_strs(atoms.get_positions())):
            s = species.index(symbols[i]) + 1
            f.write('{0:>6} {1:>3} {2} {3} {4} {5}\n'.format(
                    *(i + 1, s, atomcharge) + tuple(r)).encode('utf-8'))
    else:
        for i, r in enumerate(p.positions_to_lammps_strs(atoms.get_positions())):
            s = species.index(symbols[i]) + 1
            f.write('{0:>6} {1:>3} {2} {3} {4}\n'.format(
                    *(i + 1, s) + tuple(r)).encode('utf-8'))

    if velocities and atoms.get_velocities() is not None:
        f.write('\n\nVelocities \n\n'.encode('utf-8'))
        for i, v in enumerate(atoms.get_velocities() / (Ang/(fs*1000.))):
            f.write('{0:>6} {1} {2} {3}\n'.format(
                    *(i + 1,) + tuple(v)).encode('utf-8'))

    f.flush()
    if close_file:
        f.close()


if __name__ == '__main__':
    pair_style = 'eam'
    Pd_eam_file = 'Pd_u3.eam'
    pair_coeff = ['* * ' + Pd_eam_file]
    parameters = {'pair_style': pair_style, 'pair_coeff': pair_coeff}
    files = [Pd_eam_file]
    calc = LAMMPS(parameters=parameters, files=files)
    a0 = 3.93
    b0 = a0 / 2.0
    if True:
        bulk = Atoms(
            ['Pd'] * 4,
            positions=[(0, 0, 0), (b0, b0, 0), (b0, 0, b0), (0, b0, b0)],
            cell=[a0] * 3, pbc=True)
        # test get_forces
        print('forces for a = {0}'.format(a0))
        print(calc.get_forces(bulk))
        # single points for various lattice constants
        bulk.set_calculator(calc)
        for n in range(-5, 5, 1):
            a = a0 * (1 + n / 100.0)
            bulk.set_cell([a] * 3)
            print('a : {0} , total energy : {1}'.format(
                a, bulk.get_potential_energy()))

    calc.clean()<|MERGE_RESOLUTION|>--- conflicted
+++ resolved
@@ -291,11 +291,7 @@
         exitcode = lmp_handle.poll()
         if exitcode and exitcode != 0:
             cwd = os.getcwd()
-<<<<<<< HEAD
             raise RuntimeError('LAMMPS exited in {} with exit code: {}.'
-=======
-            raise RuntimeError('LAMMPS exited in {0} with exit code: {1}.'
->>>>>>> 11140f22
                                ''.format(cwd, exitcode))
 
         # A few sanity checks
@@ -604,7 +600,7 @@
                 positions = [x for _,x in sorted(zip(id, positions))]
                 velocities = [x for _,x in sorted(zip(id, velocities))]
                 forces = [x for _,x in sorted(zip(id, forces))]
-                
+
                 # determine cell tilt (triclinic case!)
                 if len(tilt) >= 3:
                     # for >=lammps-7Jul09 use labels behind "ITEM: BOX BOUNDS"
