import os
import copy
import subprocess
from math import pi, sqrt

import numpy as np

from ase.dft.kpoints import bandpath, monkhorst_pack


class ReadError(Exception):
    pass


all_properties = ['energy', 'forces', 'stress', 'dipole',
                  'charges', 'magmom', 'magmoms', 'free_energy']


all_changes = ['positions', 'numbers', 'cell', 'pbc',
               'initial_charges', 'initial_magmoms']


# Recognized names of calculators sorted alphabetically:
<<<<<<< HEAD
names = ['abinit', 'aims', 'amber', 'asap', 'castep', 'cp2k', 'demon', 'dftb',
         'eam', 'elk', 'emt', 'exciting', 'fleur', 'gaussian', 'gpaw',
         'gromacs', 'hotbit', 'jacapo', 'lammps', 'lammpslib', 'lj', 'mopac',
         'morse', 'nwchem', 'octopus', 'siesta', 'tip3p', 'turbomole', 'vasp']
=======
names = ['abinit', 'aims', 'asap', 'castep', 'cp2k', 'demon', 'dftb', 'eam',
         'elk', 'emt', 'exciting', 'fleur', 'gaussian', 'gpaw', 'gromacs',
         'hotbit', 'jacapo', 'lammps', 'lammpslib', 'lj', 'mopac', 'morse',
         'nwchem', 'octopus', 'onetep', 'siesta', 'tip3p', 'turbomole', 'vasp']
>>>>>>> f114849b


special = {'cp2k': 'CP2K',
           'eam': 'EAM',
           'elk': 'ELK',
           'emt': 'EMT',
           'fleur': 'FLEUR',
           'lammps': 'LAMMPS',
           'lammpslib': 'LAMMPSlib',
           'lj': 'LennardJones',
           'mopac': 'MOPAC',
           'morse': 'MorsePotential',
           'nwchem': 'NWChem',
           'tip3p': 'TIP3P'}


def get_calculator(name):
    """Return calculator class."""
    if name == 'asap':
        from asap3 import EMT as Calculator
    elif name == 'gpaw':
        from gpaw import GPAW as Calculator
    elif name == 'hotbit':
        from hotbit import Calculator
    else:
        classname = special.get(name, name.title())
        module = __import__('ase.calculators.' + name, {}, None, [classname])
        Calculator = getattr(module, classname)
    return Calculator


def equal(a, b, tol=None):
    """ndarray-enabled comparison function."""
    if isinstance(a, np.ndarray):
        b = np.array(b)
        if a.shape != b.shape:
            return False
        if tol is None:
            return (a == b).all()
        else:
            return np.allclose(a, b, rtol=tol, atol=tol)
    if isinstance(b, np.ndarray):
        return equal(b, a, tol)
    if isinstance(a, dict) and isinstance(b, dict):
        if a.keys() != b.keys():
            return False
        return all(equal(a[key], b[key], tol) for key in a.keys())
    if tol is None:
        return a == b
    return abs(a - b) < tol * abs(b) + tol


def kptdensity2monkhorstpack(atoms, kptdensity=3.5, even=True):
    """Convert k-point density to Monkhorst-Pack grid size.

    atoms: Atoms object
        Contains unit cell and information about boundary conditions.
    kptdensity: float
        Required k-point density.  Default value is 3.5 point per Ang^-1.
    even: bool
        Round up to even numbers.
    """

    recipcell = atoms.get_reciprocal_cell()
    kpts = []
    for i in range(3):
        if atoms.pbc[i]:
            k = 2 * pi * sqrt((recipcell[i]**2).sum()) * kptdensity
            if even:
                kpts.append(2 * int(np.ceil(k / 2)))
            else:
                kpts.append(int(np.ceil(k)))
        else:
            kpts.append(1)
    return np.array(kpts)


def kpts2mp(atoms, kpts, even=False):
    if kpts is None:
        return np.array([1, 1, 1])
    if isinstance(kpts, (float, int)):
        return kptdensity2monkhorstpack(atoms, kpts, even)
    else:
        return kpts


def kpts2sizeandoffsets(size=None, density=None, gamma=None, even=None,
                        atoms=None):
    """Helper function for selecting k-points.

    Use either size or density.

    size: 3 ints
        Number of k-points.
    density: float
        K-point density in units of k-points per Ang^-1.
    gamma: None or bool
        Should the Gamma-point be included?  Yes / no / don't care:
        True / False / None.
    even: None or bool
        Should the number of k-points be even?  Yes / no / don't care:
        True / False / None.
    atoms: Atoms object
        Needed for calculating k-point density.

    """

    if size is None:
        if density is None:
            size = [1, 1, 1]
        else:
            size = kptdensity2monkhorstpack(atoms, density, even)

    offsets = [0, 0, 0]

    if gamma is not None:
        for i, s in enumerate(size):
            if atoms.pbc[i] and s % 2 != bool(gamma):
                offsets[i] = 0.5 / s

    return size, offsets


def kpts2ndarray(kpts, atoms=None):
    """Convert kpts keyword to 2-d ndarray of scaled k-points."""

    if kpts is None:
        return np.zeros((1, 3))

    if isinstance(kpts, dict):
        if 'path' in kpts:
            return bandpath(cell=atoms.cell, **kpts)[0]
        size, offsets = kpts2sizeandoffsets(atoms=atoms, **kpts)
        return monkhorst_pack(size) + offsets

    if isinstance(kpts[0], int):
        return monkhorst_pack(kpts)

    return np.array(kpts)


class Parameters(dict):
    """Dictionary for parameters.

    Special feature: If param is a Parameters instance, then param.xc
    is a shorthand for param['xc'].
    """

    def __getattr__(self, key):
        if key not in self:
            return dict.__getattribute__(self, key)
        return self[key]

    def __setattr__(self, key, value):
        self[key] = value

    def update(self, other=None, **kwargs):
        if isinstance(other, dict):
            self.update(other.items())
        else:
            for key, value in other:
                if isinstance(value, dict) and isinstance(self[key], dict):
                    self[key].update(value)
                else:
                    self[key] = value
        if kwargs:
            self.update(kwargs)

    @classmethod
    def read(cls, filename):
        """Read parameters from file."""
        file = open(os.path.expanduser(filename))
        parameters = cls(eval(file.read()))
        file.close()
        return parameters

    def tostring(self):
        keys = sorted(self)
        return 'dict(' + ',\n     '.join(
            '%s=%r' % (key, self[key]) for key in keys) + ')\n'

    def write(self, filename):
        file = open(filename, 'w')
        file.write(self.tostring())
        file.close()


class Calculator:
    """Base-class for all ASE calculators.

    A calculator must raise NotImplementedError if asked for a
    property that it can't calculate.  So, if calculation of the
    stress tensor has not been implemented, get_stress(atoms) should
    raise NotImplementedError.  This can be achieved simply by not
    including the string 'stress' in the list implemented_properties
    which is a class member.  These are the names of the standard
    properties: 'energy', 'forces', 'stress', 'dipole', 'charges',
    'magmom' and 'magmoms'.
    """

    implemented_properties = []
    'Properties calculator can handle (energy, forces, ...)'

    default_parameters = {}
    'Default parameters'

    def __init__(self, restart=None, ignore_bad_restart_file=False, label=None,
                 atoms=None, **kwargs):
        """Basic calculator implementation.

        restart: str
            Prefix for restart file.  May contain a directory.  Default
            is None: don't restart.
        ignore_bad_restart_file: bool
            Ignore broken or missing restart file.  By default, it is an
            error if the restart file is missing or broken.
        label: str
            Name used for all files.  May contain a directory.
        atoms: Atoms object
            Optional Atoms object to which the calculator will be
            attached.  When restarting, atoms will get its positions and
            unit-cell updated from file.
        """
        self.atoms = None  # copy of atoms object from last calculation
        self.results = {}  # calculated properties (energy, forces, ...)
        self.parameters = None  # calculational parameters

        if restart is not None:
            try:
                self.read(restart)  # read parameters, atoms and results
            except ReadError:
                if ignore_bad_restart_file:
                    self.reset()
                else:
                    raise

        self.label = None
        self.directory = None
        self.prefix = None

        self.set_label(label)

        if self.parameters is None:
            # Use default parameters if they were not read from file:
            self.parameters = self.get_default_parameters()

        if atoms is not None:
            atoms.calc = self
            if self.atoms is not None:
                # Atoms were read from file.  Update atoms:
                if not (equal(atoms.numbers, self.atoms.numbers) and
                        (atoms.pbc == self.atoms.pbc).all()):
                    raise RuntimeError('Atoms not compatible with file')
                atoms.positions = self.atoms.positions
                atoms.cell = self.atoms.cell

        self.set(**kwargs)

        if not hasattr(self, 'name'):
            self.name = self.__class__.__name__.lower()

    def set_label(self, label):
        """Set label and convert label to directory and prefix.

        Examples:

        * label='abc': (directory='.', prefix='abc')
        * label='dir1/abc': (directory='dir1', prefix='abc')

        Calculators that must write results to files with fixed names
        can overwrite this method so that the directory is set to all
        of label."""

        self.label = label

        if label is None:
            self.directory = None
            self.prefix = None
        else:
            self.directory, self.prefix = os.path.split(label)
            if self.directory == '':
                self.directory = os.curdir

    def get_default_parameters(self):
        return Parameters(copy.deepcopy(self.default_parameters))

    def todict(self, skip_default=True):
        defaults = self.get_default_parameters()
        dct = {}
        for key, value in self.parameters.items():
            if hasattr(value, 'todict'):
                value = value.todict()
            if skip_default:
                default = defaults.get(key, '_no_default_')
                if default != '_no_default_' and equal(value, default):
                    continue
            dct[key] = value
        return dct

    def reset(self):
        """Clear all information from old calculation."""

        self.atoms = None
        self.results = {}

    def read(self, label):
        """Read atoms, parameters and calculated properties from output file.

        Read result from self.label file.  Raise ReadError if the file
        is not there.  If the file is corrupted or contains an error
        message from the calculation, a ReadError should also be
        raised.  In case of succes, these attributes must set:

        atoms: Atoms object
            The state of the atoms from last calculation.
        parameters: Parameters object
            The parameter dictionary.
        results: dict
            Calculated properties like energy and forces.

        The FileIOCalculator.read() method will typically read atoms
        and parameters and get the results dict by calling the
        read_results() method."""

        self.set_label(label)

    def get_atoms(self):
        if self.atoms is None:
            raise ValueError('Calculator has no atoms')
        atoms = self.atoms.copy()
        atoms.calc = self
        return atoms

    @classmethod
    def read_atoms(cls, restart, **kwargs):
        return cls(restart=restart, label=restart, **kwargs).get_atoms()

    def set(self, **kwargs):
        """Set parameters like set(key1=value1, key2=value2, ...).

        A dictionary containing the parameters that have been changed
        is returned.

        Subclasses must implement a set() method that will look at the
        chaneged parameters and decide if a call to reset() is needed.
        If the changed parameters are harmless, like a change in
        verbosity, then there is no need to call reset().

        The special keyword 'parameters' can be used to read
        parameters from a file."""

        if 'parameters' in kwargs:
            filename = kwargs.pop('parameters')
            parameters = Parameters.read(filename)
            parameters.update(kwargs)
            kwargs = parameters

        changed_parameters = {}

        for key, value in kwargs.items():
            oldvalue = self.parameters.get(key)
            if key not in self.parameters or not equal(value, oldvalue):
                if isinstance(oldvalue, dict) and isinstance(value, dict):
                    oldvalue.update(value)
                    value = oldvalue
                changed_parameters[key] = value
                self.parameters[key] = value

        return changed_parameters

    def check_state(self, atoms, tol=1e-15):
        """Check for system changes since last calculation."""
        if self.atoms is None:
            system_changes = all_changes[:]
        else:
            system_changes = []
            if not equal(self.atoms.positions, atoms.positions, tol):
                system_changes.append('positions')
            if not equal(self.atoms.numbers, atoms.numbers):
                system_changes.append('numbers')
            if not equal(self.atoms.cell, atoms.cell, tol):
                system_changes.append('cell')
            if not equal(self.atoms.pbc, atoms.pbc):
                system_changes.append('pbc')
            if not equal(self.atoms.get_initial_magnetic_moments(),
                         atoms.get_initial_magnetic_moments(), tol):
                system_changes.append('initial_magmoms')
            if not equal(self.atoms.get_initial_charges(),
                         atoms.get_initial_charges(), tol):
                system_changes.append('initial_charges')

        return system_changes

    def get_potential_energy(self, atoms=None, force_consistent=False):
        energy = self.get_property('energy', atoms)
        if force_consistent:
            return self.results.get('free_energy', energy)
        else:
            return energy

    def get_forces(self, atoms=None):
        return self.get_property('forces', atoms)

    def get_stress(self, atoms=None):
        return self.get_property('stress', atoms)

    def get_dipole_moment(self, atoms=None):
        return self.get_property('dipole', atoms)

    def get_charges(self, atoms=None):
        return self.get_property('charges', atoms)

    def get_magnetic_moment(self, atoms=None):
        return self.get_property('magmom', atoms)

    def get_magnetic_moments(self, atoms=None):
        """Calculate magnetic moments projected onto atoms."""
        return self.get_property('magmoms', atoms)

    def get_property(self, name, atoms=None, allow_calculation=True):
        if name not in self.implemented_properties:
            raise NotImplementedError

        if atoms is None:
            atoms = self.atoms
            system_changes = []
        else:
            system_changes = self.check_state(atoms)
            if system_changes:
                self.reset()
        if name not in self.results:
            if not allow_calculation:
                return None
            self.calculate(atoms, [name], system_changes)

        if name == 'magmom' and 'magmom' not in self.results:
            return 0.0

        if name == 'magmoms' and 'magmoms' not in self.results:
            return np.zeros(len(atoms))

        if name not in self.results:
            # For some reason the calculator was not able to do what we want,
            # and that is OK.
            raise NotImplementedError

        result = self.results[name]
        if isinstance(result, np.ndarray):
            result = result.copy()
        return result

    def calculation_required(self, atoms, properties):
        system_changes = self.check_state(atoms)
        if system_changes:
            return True
        for name in properties:
            if name not in self.results:
                return True
        return False

    def calculate(self, atoms=None, properties=['energy'],
                  system_changes=all_changes):
        """Do the calculation.

        properties: list of str
            List of what needs to be calculated.  Can be any combination
            of 'energy', 'forces', 'stress', 'dipole', 'charges', 'magmom'
            and 'magmoms'.
        system_changes: list of str
            List of what has changed since last calculation.  Can be
            any combination of these six: 'positions', 'numbers', 'cell',
            'pbc', 'initial_charges' and 'initial_magmoms'.

        Subclasses need to implement this, but can ignore properties
        and system_changes if they want.  Calculated properties should
        be inserted into results dictionary like shown in this dummy
        example::

            self.results = {'energy': 0.0,
                            'forces': np.zeros((len(atoms), 3)),
                            'stress': np.zeros(6),
                            'dipole': np.zeros(3),
                            'charges': np.zeros(len(atoms)),
                            'magmom': 0.0,
                            'magmoms': np.zeros(len(atoms))}

        The subclass implementation should first call this
        implementation to set the atoms attribute.
        """

        if atoms is not None:
            self.atoms = atoms.copy()

    def calculate_numerical_forces(self, atoms, d=0.001):
        """Calculate numerical forces using finite difference.

        All atoms will be displaced by +d and -d in all directions."""

        from ase.calculators.test import numeric_force
        return np.array([[numeric_force(atoms, a, i, d)
                          for i in range(3)] for a in range(len(atoms))])

    def calculate_numerical_stress(self, atoms, d=1e-6, voigt=True):
        """Calculate numerical stress using finite difference."""

        stress = np.zeros((3, 3), dtype=float)

        cell = atoms.cell.copy()
        V = atoms.get_volume()
        for i in range(3):
            x = np.eye(3)
            x[i, i] += d
            atoms.set_cell(np.dot(cell, x), scale_atoms=True)
            eplus = atoms.get_potential_energy()

            x[i, i] -= 2 * d
            atoms.set_cell(np.dot(cell, x), scale_atoms=True)
            eminus = atoms.get_potential_energy()

            stress[i, i] = (eplus - eminus) / (2 * d * V)
            x[i, i] += d

            j = (i + 1) % 3
            x[i, j] = d
            x[j, i] = d
            atoms.set_cell(np.dot(cell, x), scale_atoms=True)
            eplus = atoms.get_potential_energy()

            x[i, j] = -d
            x[j, i] = -d
            atoms.set_cell(np.dot(cell, x), scale_atoms=True)
            eminus = atoms.get_potential_energy()

            stress[i, j] = (eplus - eminus) / (4 * d * V)
            stress[j, i] = stress[i, j]
        atoms.set_cell(cell, scale_atoms=True)

        if voigt:
            return stress.flat[[0, 4, 8, 5, 2, 1]]
        else:
            return stress

    def get_spin_polarized(self):
        return False

    def band_structure(self):
        """Create band-structure object for plotting."""
        from ase.dft.band_structure import BandStructure
        return BandStructure(calc=self)


class FileIOCalculator(Calculator):
    """Base class for calculators that write/read input/output files."""

    command = None
    'Command used to start calculation'

    def __init__(self, restart=None, ignore_bad_restart_file=False,
                 label=None, atoms=None, command=None, **kwargs):
        """File-IO calculator.

        command: str
            Command used to start calculation.
        """

        Calculator.__init__(self, restart, ignore_bad_restart_file, label,
                            atoms, **kwargs)

        if command is not None:
            self.command = command
        else:
            name = 'ASE_' + self.name.upper() + '_COMMAND'
            self.command = os.environ.get(name, self.command)

    def calculate(self, atoms=None, properties=['energy'],
                  system_changes=all_changes):
        Calculator.calculate(self, atoms, properties, system_changes)
        self.write_input(self.atoms, properties, system_changes)
        if self.command is None:
            raise RuntimeError('Please set $%s environment variable ' %
                               ('ASE_' + self.name.upper() + '_COMMAND') +
                               'or supply the command keyword')
        command = self.command.replace('PREFIX', self.prefix)
        olddir = os.getcwd()
        try:
            os.chdir(self.directory)
            errorcode = subprocess.call(command, shell=True)
        finally:
            os.chdir(olddir)

        if errorcode:
            raise RuntimeError('%s returned an error: %d' %
                               (self.name, errorcode))
        self.read_results()

    def write_input(self, atoms, properties=None, system_changes=None):
        """Write input file(s).

        Call this method first in subclasses so that directories are
        created automatically."""

        if self.directory != os.curdir and not os.path.isdir(self.directory):
            os.makedirs(self.directory)

    def read_results(self):
        """Read energy, forces, ... from output file(s)."""
        pass<|MERGE_RESOLUTION|>--- conflicted
+++ resolved
@@ -21,17 +21,11 @@
 
 
 # Recognized names of calculators sorted alphabetically:
-<<<<<<< HEAD
 names = ['abinit', 'aims', 'amber', 'asap', 'castep', 'cp2k', 'demon', 'dftb',
          'eam', 'elk', 'emt', 'exciting', 'fleur', 'gaussian', 'gpaw',
          'gromacs', 'hotbit', 'jacapo', 'lammps', 'lammpslib', 'lj', 'mopac',
-         'morse', 'nwchem', 'octopus', 'siesta', 'tip3p', 'turbomole', 'vasp']
-=======
-names = ['abinit', 'aims', 'asap', 'castep', 'cp2k', 'demon', 'dftb', 'eam',
-         'elk', 'emt', 'exciting', 'fleur', 'gaussian', 'gpaw', 'gromacs',
-         'hotbit', 'jacapo', 'lammps', 'lammpslib', 'lj', 'mopac', 'morse',
-         'nwchem', 'octopus', 'onetep', 'siesta', 'tip3p', 'turbomole', 'vasp']
->>>>>>> f114849b
+         'morse', 'nwchem', 'octopus', 'onetep', 'siesta', 'tip3p',
+         'turbomole', 'vasp']
 
 
 special = {'cp2k': 'CP2K',
