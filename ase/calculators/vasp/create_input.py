from __future__ import print_function
# Copyright (C) 2008 CSC - Scientific Computing Ltd.
"""This module defines an ASE interface to VASP.

Developed on the basis of modules by Jussi Enkovaara and John
Kitchin.  The path of the directory containing the pseudopotential
directories (potpaw,potpaw_GGA, potpaw_PBE, ...) should be set
by the environmental flag $VASP_PP_PATH.

The user should also set the environmental flag $VASP_SCRIPT pointing
to a python script looking something like::

   import os
   exitcode = os.system('vasp')

Alternatively, user can set the environmental flag $VASP_COMMAND pointing
to the command use the launch vasp e.g. 'vasp' or 'mpirun -n 16 vasp'

http://cms.mpi.univie.ac.at/vasp/
"""

import os
import sys
import warnings
from os.path import join, isfile, islink

import numpy as np

from ase.calculators.calculator import kpts2ndarray
from ase.utils import basestring

# Parameters that can be set in INCAR. The values which are None
# are not written and default parameters of VASP are used for them.

float_keys = [
    'aexx',       # Fraction of exact/DFT exchange
    'aggac',      # Fraction of gradient correction to correlation
    'aggax',      # Fraction of gradient correction to exchange
    'aldac',      # Fraction of LDA correlation energy
    'amin',       #
    'amix',       #
    'amix_mag',   #
    'bmix',       # tags for mixing
    'bmix_mag',   #
    'cshift',     # Complex shift for dielectric tensor calculation (LOPTICS)
    'deper',      # relative stopping criterion for optimization of eigenvalue
    'ebreak',     # absolute stopping criterion for optimization of eigenvalues
                  # (EDIFF/N-BANDS/4)
    'efield',     # applied electrostatic field
    'emax',       # energy-range for DOSCAR file
    'emin',       #
    'enaug',      # Density cutoff
    'encut',      # Planewave cutoff
    'encutgw',    # energy cutoff for response function
    'encutfock',  # FFT grid in the HF related routines
    'hfscreen',   # attribute to change from PBE0 to HSE
    'kspacing',   # determines the number of k-points if the KPOINTS
                  # file is not present. KSPACING is the smallest
                  # allowed spacing between k-points in units of
                  # $\AA$^{-1}$.
    'potim',      # time-step for ion-motion (fs)
    'nelect',     # total number of electrons
    'param1',     # Exchange parameter
    'param2',     # Exchange parameter
    'pomass',     # mass of ions in am
    'pstress',    # add this stress to the stress tensor, and energy E = V *
                  # pstress
    'sigma',      # broadening in eV
    'smass',      # Nose mass-parameter (am)
    'spring',     # spring constant for NEB
    'time',       # special control tag
    'weimin',     # maximum weight for a band to be considered empty
    'zab_vdw',    # vdW-DF parameter
    'zval',       # ionic valence
    # The next keywords pertain to the VTST add-ons from Graeme Henkelman's
    # group at UT Austin
    'jacobian',   # Weight of lattice to atomic motion
    'ddr',        # (DdR) dimer separation
    'drotmax',    # (DRotMax) number of rotation steps per translation step
    'dfnmin',     # (DFNMin) rotational force below which dimer is not rotated
    'dfnmax',     # (DFNMax) rotational force below which dimer rotation stops
    'stol',       # convergence ratio for minimum eigenvalue
    'sdr',        # finite difference for setting up Lanczos matrix and step
                  # size when translating
    'maxmove',    # Max step for translation for IOPT > 0
    'invcurve',   # Initial curvature for LBFGS (IOPT = 1)
    'timestep',   # Dynamical timestep for IOPT = 3 and IOPT = 7
    'sdalpha',    # Ratio between force and step size for IOPT = 4
    # The next keywords pertain to IOPT = 7 (i.e. FIRE)
    'ftimemax',   # Max time step
    'ftimedec',   # Factor to dec. dt
    'ftimeinc',   # Factor to inc. dt
    'falpha',     # Parameter for velocity damping
    'falphadec',  # Factor to dec. alpha
    'clz',        # electron count for core level shift
    'vdw_radius',  # Cutoff radius for Grimme's DFT-D2 and DFT-D3 and
                   # Tkatchenko and Scheffler's DFT-TS dispersion corrections
    'vdw_scaling',  # Global scaling parameter for Grimme's DFT-D2 dispersion
                    # correction
    'vdw_d',      # Global damping parameter for Grimme's DFT-D2 and Tkatchenko
                  # and Scheffler's DFT-TS dispersion corrections
    'vdw_cnradius',  # Cutoff radius for calculating coordination number in
                    # Grimme's DFT-D3 dispersion correction
    'vdw_s6',     # Damping parameter for Grimme's DFT-D2 and DFT-D3 and
                  # Tkatchenko and Scheffler's DFT-TS dispersion corrections
    'vdw_s8',     # Damping parameter for Grimme's DFT-D3 dispersion correction
    'vdw_sr',     # Scaling parameter for Grimme's DFT-D2 and DFT-D3 and
                  # Tkatchenko and Scheffler's DFT-TS dispersion correction
    'vdw_a1',     # Damping parameter for Grimme's DFT-D3 dispersion correction
    'vdw_a2',     # Damping parameter for Grimme's DFT-D3 dispersion correction
    'eb_k',       # solvent permitivity in Vaspsol
    'tau',        # surface tension parameter in Vaspsol
<<<<<<< HEAD
    'langevin_gamma_l', # Friction for lattice degrees of freedom
    'pmass', # Mass for latice degrees of freedom
    'bparam',     # B parameter for (r)VV10 nonlocal VDW functional
=======
    'bparam',     # B parameter for nonlocal VV10 vdW functional
    'cparam',     # C parameter for nonlocal VV10 vdW functional
>>>>>>> 3958cdf7
]

exp_keys = [
    'ediff',      # stopping-criterion for electronic upd.
    'ediffg',     # stopping-criterion for ionic upd.
    'symprec',    # precession in symmetry routines
    # The next keywords pertain to the VTST add-ons from Graeme Henkelman's
    # group at UT Austin
    'fdstep',     # Finite diference step for IOPT = 1 or 2
]

string_keys = [
    'algo',       # algorithm: Normal (Davidson) | Fast | Very_Fast (RMM-DIIS)
    'gga',        # xc-type: PW PB LM or 91 (LDA if not set)
    'metagga',    #
    'prec',       # Precission of calculation (Low, Normal, Accurate)
    'system',     # name of System
    'tebeg',      #
    'teend',      # temperature during run
    'precfock',    # FFT grid in the HF related routines
]

int_keys = [
    'ialgo',      # algorithm: use only 8 (CG) or 48 (RMM-DIIS)
    'ibrion',     # ionic relaxation: 0-MD 1-quasi-New 2-CG
    'icharg',     # charge: 0-WAVECAR 1-CHGCAR 2-atom 10-const
    'idipol',     # monopol/dipol and quadropole corrections
    'images',     # number of images for NEB calculation
    'iniwav',     # initial electr wf. : 0-lowe 1-rand
    'isif',       # calculate stress and what to relax
    'ismear',     # part. occupancies: -5 Blochl -4-tet -1-fermi 0-gaus >0 MP
    'ispin',      # spin-polarized calculation
    'istart',     # startjob: 0-new 1-cont 2-samecut
    'isym',       # symmetry: 0-nonsym 1-usesym 2-usePAWsym
    'iwavpr',     # prediction of wf.: 0-non 1-charg 2-wave 3-comb
    'kpar',       # k-point parallelization paramater
    'ldauprint',  # 0-silent, 1-occ. matrix written to OUTCAR, 2-1+pot. matrix
                  # written
    'ldautype',   # L(S)DA+U: 1-Liechtenstein 2-Dudarev 4-Liechtenstein(LDAU)
    'lmaxmix',    #
    'lorbit',     # create PROOUT
    'maxmix',     #
    'ngx',        # FFT mesh for wavefunctions, x
    'ngxf',       # FFT mesh for charges x
    'ngy',        # FFT mesh for wavefunctions, y
    'ngyf',       # FFT mesh for charges y
    'ngz',        # FFT mesh for wavefunctions, z
    'ngzf',       # FFT mesh for charges z
    'nbands',     # Number of bands
    'nblk',       # blocking for some BLAS calls (Sec. 6.5)
    'nbmod',      # specifies mode for partial charge calculation
    'nelm',       # nr. of electronic steps (default 60)
    'nelmdl',     # nr. of initial electronic steps
    'nelmin',
    'nfree',      # number of steps per DOF when calculting Hessian using
                  # finite differences
    'nkred',      # define sub grid of q-points for HF with
                  # nkredx=nkredy=nkredz
    'nkredx',      # define sub grid of q-points in x direction for HF
    'nkredy',      # define sub grid of q-points in y direction for HF
    'nkredz',      # define sub grid of q-points in z direction for HF
    'nomega',     # number of frequency points
    'nomegar',    # number of frequency points on real axis
    'npar',       # parallelization over bands
    'nsim',       # evaluate NSIM bands simultaneously if using RMM-DIIS
    'nsw',        # number of steps for ionic upd.
    'nupdown',    # fix spin moment to specified value
    'nwrite',     # verbosity write-flag (how much is written)
    'vdwgr',      # extra keyword for Andris program
    'vdwrn',      # extra keyword for Andris program
    'voskown',    # use Vosko, Wilk, Nusair interpolation
    # The next keywords pertain to the VTST add-ons from Graeme Henkelman's
    # group at UT Austin
    'ichain',     # Flag for controlling which method is being used (0=NEB,
                  # 1=DynMat, 2=Dimer, 3=Lanczos) if ichain > 3, then both
                  # IBRION and POTIM are automatically set in the INCAR file
    'iopt',       # Controls which optimizer to use.  for iopt > 0, ibrion = 3
                  # and potim = 0.0
    'snl',        # Maximum dimentionality of the Lanczos matrix
    'lbfgsmem',   # Steps saved for inverse Hessian for IOPT = 1 (LBFGS)
    'fnmin',      # Max iter. before adjusting dt and alpha for IOPT = 7 (FIRE)
    'icorelevel',  # core level shifts
    'clnt',       # species index
    'cln',        # main quantum number of excited core electron
    'cll',        # l quantum number of excited core electron
    'ivdw',       # Choose which dispersion correction method to use
    'nbandsgw',   # Number of bands for GW
    'nbandso',    # Number of occupied bands for electron-hole treatment
    'nbandsv',    # Number of virtual bands for electron-hole treatment
    'ncore',      # Number of cores per band, equal to number of cores divided
                  # by npar
    'mdalgo',     # Determines which MD method of Tomas Bucko to use
    'nedos',      # Number of grid points in DOS
    'turbo',      # Ewald, 0 = Normal, 1 = PME
    'omegapar',   # Number of groups for response function calc.
    'taupar',     # Number of groups in real time for response function calc.
]

bool_keys = [
    'addgrid',    # finer grid for augmentation charge density
    'kgamma',     # The generated kpoint grid (from KSPACING) is either
                  # centred at the $\Gamma$
                  # point (e.g. includes the $\Gamma$ point)
                  # (KGAMMA=.TRUE.)
    'laechg',     # write AECCAR0/AECCAR1/AECCAR2
    'lasph',      # non-spherical contributions to XC energy (and pot for
                  # VASP.5.X)
    'lasync',     # overlap communcation with calculations
    'lcharg',     #
    'lcorr',      # Harris-correction to forces
    'ldau',       # L(S)DA+U
    'ldiag',      # algorithm: perform sub space rotation
    'ldipol',     # potential correction mode
    'lelf',       # create ELFCAR
    'lepsilon',   # enables to calculate and to print the BEC tensors
    'lhfcalc',    # switch to turn on Hartree Fock calculations
    'loptics',    # calculate the frequency dependent dielectric matrix
    'lpard',      # evaluate partial (band and/or k-point) decomposed charge
                  # density
    'lplane',     # parallelisation over the FFT grid
    'lscalapack',  # switch off scaLAPACK
    'lscalu',     # switch of LU decomposition
    'lsepb',      # write out partial charge of each band separately?
    'lsepk',      # write out partial charge of each k-point separately?
    'lthomas',    #
    'luse_vdw',   # Invoke vdW-DF implementation by Klimes et. al
    'lvdw',   # Invoke DFT-D2 method of Grimme
    'lvhar',      # write Hartree potential to LOCPOT (vasp 5.x)
    'lvtot',      # create WAVECAR/CHGCAR/LOCPOT
    'lwave',      #
    # The next keywords pertain to the VTST add-ons from Graeme Henkelman's
    # group at UT Austin
    'lclimb',     # Turn on CI-NEB
    'ltangentold',  # Old central difference tangent
    'ldneb',      # Turn on modified double nudging
    'lnebcell',   # Turn on SS-NEB
    'lglobal',    # Optmize NEB globally for LBFGS (IOPT = 1)
    'llineopt',   # Use force based line minimizer for translation (IOPT = 1)
    'lbeefens',   # Switch on print of BEE energy contributions in OUTCAR
    'lbeefbas',   # Switch off print of all BEEs in OUTCAR
    'lcalcpol',   # macroscopic polarization (vasp5.2). 'lcalceps'
    'lcalceps',   # Macroscopic dielectric properties and Born effective charge
                  # tensors (vasp 5.2)

    'lvdw',       # Turns on dispersion correction
    'lvdw_ewald',  # Turns on Ewald summation for Grimme's DFT-D2 and
                   # Tkatchenko and Scheffler's DFT-TS dispersion correction
    'lspectral',  # Use the spectral method to calculate independent particle
                  # polarizability
    'lrpa',       # Include local field effects on the Hartree level only
    'lwannier90',  # Switches on the interface between VASP and WANNIER90
    'lsorbit',    # Enable spin-orbit coupling
    'lsol',       # turn on solvation for Vaspsol
    'lautoscale',  # automatically calculate inverse curvature for VTST LBFGS
    'interactive', # Enables interactive calculation for VaspInteractive
]

list_keys = [
    'dipol',      # center of cell for dipol
    'eint',       # energy range to calculate partial charge for
    'ferwe',      # Fixed band occupation (spin-paired)
    'ferdo',      # Fixed band occupation (spin-plarized)
    'iband',      # bands to calculate partial charge for
    'magmom',     # initial magnetic moments
    'kpuse',      # k-point to calculate partial charge for
    'ropt',       # number of grid points for non-local proj in real space
    'rwigs',      # Wigner-Seitz radii
    'ldauu',      # ldau parameters, has potential to redundant w.r.t. dict
    'ldaul',      # key 'ldau_luj', but 'ldau_luj' can't be read direct from
    'ldauj',      # the INCAR (since it needs to know information about atomic
                  # species. In case of conflict 'ldau_luj' gets written out
                  # when a calculation is set up

    'random_seed',  # List of ints used to seed RNG for advanced MD routines
                    # (Bucko)
    'vdw_c6',     # List of floats of C6 parameters (J nm^6 mol^-1) for each
                  # species (DFT-D2 and DFT-TS)
    'vdw_c6au',   # List of floats of C6 parameters (a.u.) for each species
                  # (DFT-TS)
    'vdw_r0',     # List of floats of R0 parameters (angstroms) for each
                  # species (DFT-D2 and DFT-TS)
    'vdw_r0au',   # List of floats of R0 parameters (a.u.) for each species
                  # (DFT-TS)
    'vdw_alpha',  # List of floats of free-atomic polarizabilities for each
                  # species (DFT-TS)
    'langevin_gamma', # List of floats for langevin friction coefficients
]

special_keys = [
    'lreal',      # non-local projectors in real space
]

dict_keys = [
    'ldau_luj',   # dictionary with L(S)DA+U parameters, e.g. {'Fe':{'L':2,
                  # 'U':4.0, 'J':0.9}, ...}
]

keys = [
    # 'NBLOCK' and KBLOCK       inner block; outer block
    # 'NPACO' and APACO         distance and nr. of slots for P.C.
    # 'WEIMIN, EBREAK, DEPER    special control tags
]


class GenerateVaspInput(object):
    # Parameters corresponding to 'xc' settings.  This may be modified
    # by the user in-between loading calculators.vasp submodule and
    # instantiating the calculator object with calculators.vasp.Vasp()
    xc_defaults = {
        'lda': {'pp': 'LDA'},
        # GGAs
        'pw91': {'pp': 'GGA', 'gga': '91'},
        'pbe': {'pp': 'PBE', 'gga': 'PE'},
        'pbesol': {'gga': 'PS'},
        'revpbe': {'gga': 'RE'},
        'rpbe': {'gga': 'RP'},
        'am05': {'gga': 'AM'},
        # Meta-GGAs
        'tpss': {'metagga': 'TPSS'},
        'revtpss': {'metagga': 'RTPSS'},
        'm06l': {'metagga': 'M06L'},
<<<<<<< HEAD
=======
        'ms0': {'metagga': 'MS0'},
        'ms1': {'metagga': 'MS1'},
        'ms2': {'metagga': 'MS2'},
>>>>>>> 3958cdf7
        'scan': {'metagga': 'SCAN'},
        'scan-rvv10': {'metagga': 'SCAN', 'luse_vdw': True, 'bparam': 15.7},
        # vdW-DFs
        'vdw-df': {'gga': 'RE', 'luse_vdw': True, 'aggac': 0.},
        'optpbe-vdw': {'gga': 'OR', 'luse_vdw': True, 'aggac': 0.0},
        'optb88-vdw': {'gga': 'BO', 'luse_vdw': True, 'aggac': 0.0,
                       'param1': 1.1 / 6.0, 'param2': 0.22},
        'optb86b-vdw': {'gga': 'MK', 'luse_vdw': True, 'aggac': 0.0,
                        'param1': 0.1234, 'param2': 1.0},
        'vdw-df2': {'gga': 'ML', 'luse_vdw': True, 'aggac': 0.0,
                    'zab_vdw': -1.8867},
        'beef-vdw': {'gga': 'BF', 'luse_vdw': True,
                     'zab_vdw': -1.8867},
        # Hartree-Fock and hybrids
        'hf': {'lhfcalc': True, 'aexx': 1.0, 'aldac': 0.0,
               'aggac': 0.0},
        'b3lyp': {'gga': 'B3', 'lhfcalc': True, 'aexx': 0.2,
                  'aggax': 0.72, 'aggac': 0.81, 'aldac': 0.19},
        'pbe0': {'gga': 'PE', 'lhfcalc': True},
        'hse03': {'gga': 'PE', 'lhfcalc': True, 'hfscreen': 0.3},
        'hse06': {'gga': 'PE', 'lhfcalc': True, 'hfscreen': 0.2},
        'hsesol': {'gga': 'PS', 'lhfcalc': True, 'hfscreen': 0.2}}

    # elements which have no-suffix files only
    setups_defaults = {'K':  '_pv',
       'Ca': '_pv',
       'Rb': '_pv',
       'Sr': '_sv',
       'Y':  '_sv',
       'Zr': '_sv',
       'Nb': '_pv',
       'Cs': '_sv',
       'Ba': '_sv',
       'Fr': '_sv',
       'Ra': '_sv',
       'Sc': '_sv'}


    def __init__(self, restart=None):
        self.float_params = {}
        self.exp_params = {}
        self.string_params = {}
        self.int_params = {}
        self.bool_params = {}
        self.list_params = {}
        self.special_params = {}
        self.dict_params = {}
        for key in float_keys:
            self.float_params[key] = None
        for key in exp_keys:
            self.exp_params[key] = None
        for key in string_keys:
            self.string_params[key] = None
        for key in int_keys:
            self.int_params[key] = None
        for key in bool_keys:
            self.bool_params[key] = None
        for key in list_keys:
            self.list_params[key] = None
        for key in special_keys:
            self.special_params[key] = None
        for key in dict_keys:
            self.dict_params[key] = None

        # Initialize internal dictionary of input parameters which are
        # not regular VASP keys
        self.input_params = {
            'xc': None,  # Exchange-correlation recipe (e.g. 'B3LYP')
            'pp': None,  # Pseudopotential file (e.g. 'PW91')
            'setups': None,  # Special setups (e.g pv, sv, ...)
            'txt': '-',  # Where to send information
            'kpts': (1, 1, 1),  # k-points
            # Option to use gamma-sampling instead of Monkhorst-Pack:
            'gamma': False,
            # number of points between points in band structures:
            'kpts_nintersections': None,
            # Option to write explicit k-points in units
            # of reciprocal lattice vectors:
            'reciprocal': False}

    def set_xc_params(self, xc):
        """Set parameters corresponding to XC functional"""
        xc = xc.lower()
        if xc is None:
            pass
        elif xc not in self.xc_defaults:
            xc_allowed = ', '.join(self.xc_defaults.keys())
            raise ValueError(
                '{0} is not supported for xc! Supported xc values'
                'are: {1}'.format(xc, xc_allowed))
        else:
            # XC defaults to PBE pseudopotentials
            if 'pp' not in self.xc_defaults[xc]:
                self.set(pp='PBE')
            self.set(**self.xc_defaults[xc])

    def set(self, **kwargs):

        if ((('ldauu' in kwargs) and
             ('ldaul' in kwargs) and
             ('ldauj' in kwargs) and
             ('ldau_luj' in kwargs))):
            raise NotImplementedError(
                'You can either specify ldaul, ldauu, and ldauj OR '
                'ldau_luj. ldau_luj is not a VASP keyword. It is a '
                'dictionary that specifies L, U and J for each '
                'chemical species in the atoms object. '
                'For example for a water molecule:'
                '''ldau_luj={'H':{'L':2, 'U':4.0, 'J':0.9},
                      'O':{'L':2, 'U':4.0, 'J':0.9}}''')

        if 'xc' in kwargs:
            self.set_xc_params(kwargs['xc'])
        for key in kwargs:
            if key in self.float_params:
                self.float_params[key] = kwargs[key]
            elif key in self.exp_params:
                self.exp_params[key] = kwargs[key]
            elif key in self.string_params:
                self.string_params[key] = kwargs[key]
            elif key in self.int_params:
                self.int_params[key] = kwargs[key]
            elif key in self.bool_params:
                self.bool_params[key] = kwargs[key]
            elif key in self.list_params:
                self.list_params[key] = kwargs[key]
            elif key in self.special_params:
                self.special_params[key] = kwargs[key]
            elif key in self.dict_params:
                self.dict_params[key] = kwargs[key]
            elif key in self.input_params:
                self.input_params[key] = kwargs[key]
            else:
                raise TypeError('Parameter not defined: ' + key)

    def check_xc(self):
        """Make sure the calculator has functional & pseudopotentials set up

        If no XC combination, GGA functional or POTCAR type is specified,
        default to PW91. Otherwise, try to guess the desired pseudopotentials.
        """

        p = self.input_params

        # There is no way to correctly guess the desired
        # set of pseudopotentials without 'pp' being set.
        # Usually, 'pp' will be set by 'xc'.
        if 'pp' not in p or p['pp'] is None:
            if self.string_params['gga'] is None:
                p.update({'pp': 'lda'})
            elif self.string_params['gga'] == '91':
                p.update({'pp': 'pw91'})
            elif self.string_params['gga'] == 'PE':
                p.update({'pp': 'pbe'})
            else:
                raise NotImplementedError(
                    "Unable to guess the desired set of pseudopotential"
                    "(POTCAR) files. Please do one of the following: \n"
                    "1. Use the 'xc' parameter to define your XC functional."
                    "These 'recipes' determine the pseudopotential file as "
                    "well as setting the INCAR parameters.\n"
                    "2. Use the 'gga' settings None (default), 'PE' or '91'; "
                    "these correspond to LDA, PBE and PW91 respectively.\n"
                    "3. Set the POTCAR explicitly with the 'pp' flag. The "
                    "value should be the name of a folder on the VASP_PP_PATH"
                    ", and the aliases 'LDA', 'PBE' and 'PW91' are also"
                    "accepted.\n")

        if (p['xc'] is not None and
                p['xc'].lower() == 'lda' and
                p['pp'].lower() != 'lda'):
            warnings.warn("XC is set to LDA, but PP is set to "
                          "{0}. \nThis calculation is using the {0} "
                          "POTCAR set. \n Please check that this is "
                          "really what you intended!"
                          "\n".format(p['pp'].upper()))

    def initialize(self, atoms):
        """Initialize a VASP calculation

        Constructs the POTCAR file (does not actually write it).
        User should specify the PATH
        to the pseudopotentials in VASP_PP_PATH environment variable

        The pseudopotentials are expected to be in:
        LDA:  $VASP_PP_PATH/potpaw/
        PBE:  $VASP_PP_PATH/potpaw_PBE/
        PW91: $VASP_PP_PATH/potpaw_GGA/

        if your pseudopotentials are somewhere else, or named
        differently you may make symlinks at the paths above that
        point to the right place. Alternatively, you may pass the full
        name of a folder on the VASP_PP_PATH to the 'pp' parameter.
        """

        p = self.input_params

        self.check_xc()
        self.all_symbols = atoms.get_chemical_symbols()
        self.natoms = len(atoms)
        self.spinpol = atoms.get_initial_magnetic_moments().any()
        atomtypes = atoms.get_chemical_symbols()

        # Determine the number of atoms of each atomic species
        # sorted after atomic species
        special_setups = []
        symbols = []
        symbolcount = {}

        # make sure we find POTCARs for elements which have no-suffix files only
        setups = self.setups_defaults.copy()
        # override with user defined setups
        if p['setups'] is not None:
            setups.update(p['setups'])

        for m in setups:
            try:
                special_setups.append(int(m))
            except ValueError:
                continue

        for m, atom in enumerate(atoms):
            symbol = atom.symbol
            if m in special_setups:
                pass
            else:
                if symbol not in symbols:
                    symbols.append(symbol)
                    symbolcount[symbol] = 1
                else:
                    symbolcount[symbol] += 1

        # Build the sorting list
        self.sort = []
        self.sort.extend(special_setups)

        for symbol in symbols:
            for m, atom in enumerate(atoms):
                if m in special_setups:
                    pass
                else:
                    if atom.symbol == symbol:
                        self.sort.append(m)
        self.resort = list(range(len(self.sort)))
        for n in range(len(self.resort)):
            self.resort[self.sort[n]] = n
        self.atoms_sorted = atoms[self.sort]

        # Check if the necessary POTCAR files exists and
        # create a list of their paths.
        self.symbol_count = []
        for m in special_setups:
            self.symbol_count.append([atomtypes[m], 1])
        for m in symbols:
            self.symbol_count.append([m, symbolcount[m]])

        sys.stdout.flush()

        # Potpaw folders may be identified by an alias or full name
        for pp_alias, pp_folder in (('lda', 'potpaw'),
                                    ('pw91', 'potpaw_GGA'),
                                    ('pbe', 'potpaw_PBE')):
            if p['pp'].lower() == pp_alias:
                break
        else:
            pp_folder = p['pp']

        if 'VASP_PP_PATH' in os.environ:
            pppaths = os.environ['VASP_PP_PATH'].split(':')
        else:
            pppaths = []
        self.ppp_list = []
        # Setting the pseudopotentials, first special setups and
        # then according to symbols
        for m in special_setups:
            if m in setups:
                special_setup_index = m
            elif str(m) in setups:
                special_setup_index = str(m)
            else:
                raise Exception("Having trouble with special setup index {0}."
                                " Please use an int.".format(m))
            potcar = join(pp_folder,
                          setups[special_setup_index],
                          'POTCAR')
            for path in pppaths:
                filename = join(path, potcar)

                if isfile(filename) or islink(filename):
                    self.ppp_list.append(filename)
                    break
                elif isfile(filename + '.Z') or islink(filename + '.Z'):
                    self.ppp_list.append(filename + '.Z')
                    break
            else:
                print('Looking for %s' % potcar)
                raise RuntimeError('No pseudopotential for %s!' % symbol)

        for symbol in symbols:
            try:
                potcar = join(pp_folder, symbol + setups[symbol],
                              'POTCAR')
            except (TypeError, KeyError):
                potcar = join(pp_folder, symbol, 'POTCAR')
            for path in pppaths:
                filename = join(path, potcar)

                if isfile(filename) or islink(filename):
                    self.ppp_list.append(filename)
                    break
                elif isfile(filename + '.Z') or islink(filename + '.Z'):
                    self.ppp_list.append(filename + '.Z')
                    break
            else:
                print('''Looking for %s
                The pseudopotentials are expected to be in:
                LDA:  $VASP_PP_PATH/potpaw/
                PBE:  $VASP_PP_PATH/potpaw_PBE/
                PW91: $VASP_PP_PATH/potpaw_GGA/''' % potcar)
                raise RuntimeError('No pseudopotential for %s!' % symbol)
        self.converged = None
        self.setups_changed = None

    def write_input(self, atoms, directory='./'):
        from ase.io.vasp import write_vasp
        write_vasp(join(directory, 'POSCAR'),
                   self.atoms_sorted,
                   symbol_count=self.symbol_count)
        self.write_incar(atoms, directory=directory)
        self.write_potcar(directory=directory)
        self.write_kpoints(directory=directory)
        self.write_sort_file(directory=directory)

    def clean(self):
        """Method which cleans up after a calculation.

        The default files generated by Vasp will be deleted IF this
        method is called.

        """
        files = ['CHG', 'CHGCAR', 'POSCAR', 'INCAR', 'CONTCAR',
                 'DOSCAR', 'EIGENVAL', 'IBZKPT', 'KPOINTS', 'OSZICAR',
                 'OUTCAR', 'PCDAT', 'POTCAR', 'vasprun.xml',
                 'WAVECAR', 'XDATCAR', 'PROCAR', 'ase-sort.dat',
                 'LOCPOT', 'AECCAR0', 'AECCAR1', 'AECCAR2']
        for f in files:
            try:
                os.remove(f)
            except OSError:
                pass

    def write_incar(self, atoms, directory='./', **kwargs):
        """Writes the INCAR file."""
        # jrk 1/23/2015 I added this flag because this function has
        # two places where magmoms get written. There is some
        # complication when restarting that often leads to magmom
        # getting written twice. this flag prevents that issue.
        magmom_written = False
        incar = open(join(directory, 'INCAR'), 'w')
        incar.write('INCAR created by Atomic Simulation Environment\n')
        for key, val in self.float_params.items():
            if val is not None:
                incar.write(' %s = %5.6f\n' % (key.upper(), val))
        for key, val in self.exp_params.items():
            if val is not None:
                incar.write(' %s = %5.2e\n' % (key.upper(), val))
        for key, val in self.string_params.items():
            if val is not None:
                incar.write(' %s = %s\n' % (key.upper(), val))
        for key, val in self.int_params.items():
            if val is not None:
                incar.write(' %s = %d\n' % (key.upper(), val))
                if key == 'ichain' and val > 0:
                    incar.write(' IBRION = 3\n POTIM = 0.0\n')
                    for key, val in self.int_params.items():
                        if key == 'iopt' and val is None:
                            print('WARNING: optimization is '
                                  'set to LFBGS (IOPT = 1)')
                            incar.write(' IOPT = 1\n')
                    for key, val in self.exp_params.items():
                        if key == 'ediffg' and val is None:
                            RuntimeError('Please set EDIFFG < 0')
        for key, val in self.list_params.items():
            if val is not None:
                if key in ('dipol', 'eint', 'ropt', 'rwigs', 'langevin_gamma'):
                    incar.write(' %s = ' % key.upper())
                    [incar.write('%.4f ' % x) for x in val]
                # ldau_luj is a dictionary that encodes all the
                # data. It is not a vasp keyword. An alternative to
                # the dictionary is to to use 'ldauu', 'ldauj',
                # 'ldaul', which are vasp keywords.
                elif (key in ('ldauu', 'ldauj') and
                      self.dict_params['ldau_luj'] is None):
                    incar.write(' %s = ' % key.upper())
                    [incar.write('%.4f ' % x) for x in val]
                elif (key in ('ldaul') and
                      self.dict_params['ldau_luj'] is None):
                    incar.write(' %s = ' % key.upper())
                    [incar.write('%d ' % x) for x in val]
                elif key in ('ferwe', 'ferdo'):
                    incar.write(' %s = ' % key.upper())
                    [incar.write('%.1f ' % x) for x in val]
                elif key in ('iband', 'kpuse', 'random_seed'):
                    incar.write(' %s = ' % key.upper())
                    [incar.write('%i ' % x) for x in val]
                elif key == 'magmom':
                    incar.write(' %s = ' % key.upper())
                    magmom_written = True
                    list = [[1, val[0]]]
                    for n in range(1, len(val)):
                        if val[n] == val[n - 1]:
                            list[-1][0] += 1
                        else:
                            list.append([1, val[n]])
                    [incar.write('%i*%.4f ' % (mom[0],
                                               mom[1]))
                     for mom in list]
                incar.write('\n')
        for key, val in self.bool_params.items():
            if val is not None:
                incar.write(' %s = ' % key.upper())
                if val:
                    incar.write('.TRUE.\n')
                else:
                    incar.write('.FALSE.\n')
        for key, val in self.special_params.items():
            if val is not None:
                incar.write(' %s = ' % key.upper())
                if key == 'lreal':
                    if isinstance(val, basestring):
                        incar.write(val + '\n')
                    elif isinstance(val, bool):
                        if val:
                            incar.write('.TRUE.\n')
                        else:
                            incar.write('.FALSE.\n')
        for key, val in self.dict_params.items():
            if val is not None:
                if key == 'ldau_luj':
                    llist = ulist = jlist = ''
                    for symbol in self.symbol_count:
                        #  default: No +U
                        luj = val.get(symbol[0], {'L': -1, 'U': 0.0, 'J': 0.0})
                        llist += ' %i' % luj['L']
                        ulist += ' %.3f' % luj['U']
                        jlist += ' %.3f' % luj['J']
                    incar.write(' LDAUL =%s\n' % llist)
                    incar.write(' LDAUU =%s\n' % ulist)
                    incar.write(' LDAUJ =%s\n' % jlist)

        if self.spinpol and not magmom_written:
            if not self.int_params['ispin']:
                incar.write(' ispin = 2\n'.upper())
            # Write out initial magnetic moments
            magmom = atoms.get_initial_magnetic_moments()[self.sort]
            # unpack magmom array if three components specified
            if magmom.ndim > 1:
                magmom = [item for sublist in magmom for item in sublist]
            list = [[1, magmom[0]]]
            for n in range(1, len(magmom)):
                if magmom[n] == magmom[n - 1]:
                    list[-1][0] += 1
                else:
                    list.append([1, magmom[n]])
            incar.write(' magmom = '.upper())
            [incar.write('%i*%.4f ' % (mom[0], mom[1])) for mom in list]
            incar.write('\n')
        incar.close()

    def write_kpoints(self, directory='./', **kwargs):
        """Writes the KPOINTS file."""

        # Don't write anything if KSPACING is being used
        if self.float_params['kspacing'] is not None:
            if self.float_params['kspacing'] > 0:
                return
            else:
                raise ValueError("KSPACING value {0} is not allowable. "
                                 "Please use None or a positive number."
                                 "".format(self.float_params['kspacing']))


        p = self.input_params
        kpoints = open(join(directory, 'KPOINTS'), 'w')
        kpoints.write('KPOINTS created by Atomic Simulation Environment\n')

        if isinstance(p['kpts'], dict):
            p['kpts'] = kpts2ndarray(p['kpts'], atoms=self.atoms)
            p['reciprocal'] = True

        shape = np.array(p['kpts']).shape

        # Wrap scalar in list if necessary
        if shape == ():
            p['kpts'] = [p['kpts']]
            shape = (1, )

        if len(shape) == 1:
            kpoints.write('0\n')
            if shape == (1, ):
                kpoints.write('Auto\n')
            elif p['gamma']:
                kpoints.write('Gamma\n')
            else:
                kpoints.write('Monkhorst-Pack\n')
            [kpoints.write('%i ' % kpt) for kpt in p['kpts']]
            kpoints.write('\n0 0 0\n')
        elif len(shape) == 2:
            kpoints.write('%i \n' % (len(p['kpts'])))
            if p['reciprocal']:
                kpoints.write('Reciprocal\n')
            else:
                kpoints.write('Cartesian\n')
            for n in range(len(p['kpts'])):
                [kpoints.write('%f ' % kpt) for kpt in p['kpts'][n]]
                if shape[1] == 4:
                    kpoints.write('\n')
                elif shape[1] == 3:
                    kpoints.write('1.0 \n')
        kpoints.close()

    def write_potcar(self, suffix="", directory='./'):
        """Writes the POTCAR file."""
        import tempfile
        potfile = open(join(directory, 'POTCAR' + suffix), 'w')
        for filename in self.ppp_list:
            if filename.endswith('R'):
                for line in open(filename, 'r'):
                    potfile.write(line)
            elif filename.endswith('.Z'):
                file_tmp = tempfile.NamedTemporaryFile()
                os.system('gunzip -c %s > %s' % (filename, file_tmp.name))
                for line in file_tmp.readlines():
                    potfile.write(line)
                file_tmp.close()
        potfile.close()

    def write_sort_file(self, directory='./'):
        """Writes a sortings file.

        This file contains information about how the atoms are sorted in
        the first column and how they should be resorted in the second
        column. It is used for restart purposes to get sorting right
        when reading in an old calculation to ASE."""

        file = open(join(directory, 'ase-sort.dat'), 'w')
        for n in range(len(self.sort)):
            file.write('%5i %5i \n' % (self.sort[n], self.resort[n]))

# The below functions are used to restart a calculation and are under early
# constructions

    def read_incar(self, filename='INCAR'):
        """Method that imports settings from INCAR file."""

        self.spinpol = False
        file = open(filename, 'r')
        file.readline()
        lines = file.readlines()
        for line in lines:
            try:
                # Make multiplication, comments, and parameters easier to spot
                line = line.replace("*", " * ")
                line = line.replace("=", " = ")
                line = line.replace("#", "# ")
                data = line.split()
                # Skip empty and commented lines.
                if len(data) == 0:
                    continue
                elif data[0][0] in ['#', '!']:
                    continue
                key = data[0].lower()
                if key in float_keys:
                    self.float_params[key] = float(data[2])
                elif key in exp_keys:
                    self.exp_params[key] = float(data[2])
                elif key in string_keys:
                    self.string_params[key] = str(data[2])
                elif key in int_keys:
                    if key == 'ispin':
                        # JRK added. not sure why we would want to leave ispin
                        # out
                        self.int_params[key] = int(data[2])
                        if int(data[2]) == 2:
                            self.spinpol = True
                    else:
                        self.int_params[key] = int(data[2])
                elif key in bool_keys:
                    if 'true' in data[2].lower():
                        self.bool_params[key] = True
                    elif 'false' in data[2].lower():
                        self.bool_params[key] = False
                elif key in list_keys:
                    list = []
                    if key in ('dipol', 'eint', 'ferwe', 'ferdo',
                               'ropt', 'rwigs',
                               'ldauu', 'ldaul', 'ldauj', 'langevin_gamma'):
                        for a in data[2:]:
                            if a in ["!", "#"]:
                                break
                            list.append(float(a))
                    elif key in ('iband', 'kpuse', 'random_seed'):
                        for a in data[2:]:
                            if a in ["!", "#"]:
                                break
                            list.append(int(a))
                    self.list_params[key] = list
                    if key == 'magmom':
                        list = []
                        i = 2
                        while i < len(data):
                            if data[i] in ["#", "!"]:
                                break
                            if data[i] == "*":
                                b = list.pop()
                                i += 1
                                for j in range(int(b)):
                                    list.append(float(data[i]))
                            else:
                                list.append(float(data[i]))
                            i += 1
                        self.list_params['magmom'] = list
                        list = np.array(list)
                        if self.atoms is not None:
                            self.atoms.set_initial_magnetic_moments(
                                list[self.resort])
                elif key in special_keys:
                    if key == 'lreal':
                        if 'true' in data[2].lower():
                            self.special_params[key] = True
                        elif 'false' in data[2].lower():
                            self.special_params[key] = False
                        else:
                            self.special_params[key] = data[2]
            except KeyError:
                raise IOError('Keyword "%s" in INCAR is'
                              'not known by calculator.' % key)
            except IndexError:
                raise IOError('Value missing for keyword "%s".' % key)

    def read_kpoints(self, filename='KPOINTS'):
        file = open(filename, 'r')
        lines = file.readlines()
        file.close()
        ktype = lines[2].split()[0].lower()[0]
        if ktype in ['g', 'm', 'a']:
            if ktype == 'g':
                self.set(gamma=True)
                kpts = np.array([int(lines[3].split()[i]) for i in range(3)])
            elif ktype == 'a':
                kpts = np.array([int(lines[3].split()[i]) for i in range(1)])
            elif ktype == 'm':
                kpts = np.array([int(lines[3].split()[i]) for i in range(3)])
        else:
            if ktype in ['c', 'k']:
                self.set(reciprocal=False)
            else:
                self.set(reciprocal=True)
            kpts = np.array([list(map(float, line.split()))
                             for line in lines[3:]])
        self.set(kpts=kpts)

    def read_potcar(self):
        """ Read the pseudopotential XC functional from POTCAR file.
        """
        file = open('POTCAR', 'r')
        lines = file.readlines()
        file.close()

        # Search for key 'LEXCH' in POTCAR
        xc_flag = None
        for line in lines:
            key = line.split()[0].upper()
            if key == 'LEXCH':
                xc_flag = line.split()[-1].upper()
                break

        if xc_flag is None:
            raise ValueError('LEXCH flag not found in POTCAR file.')

        # Values of parameter LEXCH and corresponding XC-functional
        xc_dict = {'PE': 'PBE', '91': 'PW91', 'CA': 'LDA'}

        if xc_flag not in xc_dict.keys():
            raise ValueError('Unknown xc-functional flag found in POTCAR,'
                             ' LEXCH=%s' % xc_flag)

        self.input_params['pp'] = xc_dict[xc_flag]

    def todict(self):
        """Returns a dictionary of all parameters
        that can be used to construct a new calculator object"""
        dict_list = [
            'float_params',
            'exp_params',
            'string_params',
            'int_params',
            'bool_params',
            'list_params',
            'special_params',
            'dict_params',
            'input_params'
        ]
        dct = {}
        for item in dict_list:
            dct.update(getattr(self, item))
        for key, val in list(dct.items()):
            if val is None:
                del(dct[key])
        return dct<|MERGE_RESOLUTION|>--- conflicted
+++ resolved
@@ -110,14 +110,10 @@
     'vdw_a2',     # Damping parameter for Grimme's DFT-D3 dispersion correction
     'eb_k',       # solvent permitivity in Vaspsol
     'tau',        # surface tension parameter in Vaspsol
-<<<<<<< HEAD
     'langevin_gamma_l', # Friction for lattice degrees of freedom
     'pmass', # Mass for latice degrees of freedom
-    'bparam',     # B parameter for (r)VV10 nonlocal VDW functional
-=======
     'bparam',     # B parameter for nonlocal VV10 vdW functional
     'cparam',     # C parameter for nonlocal VV10 vdW functional
->>>>>>> 3958cdf7
 ]
 
 exp_keys = [
@@ -339,12 +335,9 @@
         'tpss': {'metagga': 'TPSS'},
         'revtpss': {'metagga': 'RTPSS'},
         'm06l': {'metagga': 'M06L'},
-<<<<<<< HEAD
-=======
         'ms0': {'metagga': 'MS0'},
         'ms1': {'metagga': 'MS1'},
         'ms2': {'metagga': 'MS2'},
->>>>>>> 3958cdf7
         'scan': {'metagga': 'SCAN'},
         'scan-rvv10': {'metagga': 'SCAN', 'luse_vdw': True, 'bparam': 15.7},
         # vdW-DFs
