--- conflicted
+++ resolved
@@ -9,11 +9,7 @@
 import numpy as np
 from ase.calculators.calculator import Calculator
 import kimpy
-<<<<<<< HEAD
-import neighlist as nl
-=======
 from ase.neighborlist import neighbor_list
->>>>>>> f867c360
 from .exceptions import KIMCalculatorError
 
 
@@ -22,218 +18,13 @@
 
 
 class KIMModelCalculator(Calculator, object):
-<<<<<<< HEAD
-  """ An ASE calculator to work with KIM interatomic models.
-
-  Parameter
-  ---------
-
-  modelname: str
-    KIM model name
-
-  neigh_skin_ratio: double
-    The neighbor list is build using r_neigh = (1+neigh_skin_ratio)*rcut.
-
-  debug: bool
-    Flag to indicate whether to enable debug mode to print extra information.
-  """
-
-  implemented_properties = ['energy', 'forces', 'stress']
-
-
-  def __init__(self, modelname, neigh_skin_ratio=0.2, debug=False, *args, **kwargs):
-    super(KIMModelCalculator, self).__init__(*args, **kwargs)
-
-    self.modelname = modelname
-    self.debug = debug
-
-    # neigh attributes
-    if neigh_skin_ratio < 0:
-      neigh_skin_ratio = 0
-    self.neigh_skin_ratio = neigh_skin_ratio
-    self.neigh = None
-    self.skin = None
-    self.cutoff = None
-    self.last_update_positions = None
-
-    # padding atoms related
-    self.padding_need_neigh = None
-    self.num_contributing_particles = None
-    self.num_padding_particles = None
-    self.padding_image_of = None
-
-    # model and compute arguments objects
-    self.kim_model = None
-    self.compute_arguments = None
-
-    # model input
-    self.num_particles = None
-    self.species_code = None
-    self.particle_contributing = None
-    self.coords = None
-
-    # model output
-    self.energy = None
-    self.forces = None
-
-    # initialization flags
-    self.kim_initialized = False
-    self.neigh_initialized = False
-
-    # initialize KIM
-    self.init_kim()
-
-
-
-  def init_kim(self):
-    """Initialize KIM.
-    """
-
-    if self.kim_initialized:
-      return
-
-    # create model
-    units_accepted, kim_model, error = kimpy.model.create(
-       kimpy.numbering.zeroBased,
-       kimpy.length_unit.A,
-       kimpy.energy_unit.eV,
-       kimpy.charge_unit.e,
-       kimpy.temperature_unit.K,
-       kimpy.time_unit.ps,
-       self.modelname
-    )
-    check_error(error, 'kimpy.model.create')
-    if not units_accepted:
-      report_error('requested units not accepted in kimpy.model.create')
-    self.kim_model = kim_model
-
-
-    # units
-    if self.debug:
-      l_unit,e_unit,c_unit,te_unit,ti_unit = kim_model.get_units()
-      check_error(error, 'kim_model.get_units')
-      print('Length unit is:', str(l_unit))
-      print('Energy unit is:', str(e_unit))
-      print('Charge unit is:', str(c_unit))
-      print('Temperature unit is:', str(te_unit))
-      print('Time unit is:', str(ti_unit))
-      print()
-
-
-    # create compute arguments
-    self.compute_arguments, error = kim_model.compute_arguments_create()
-    check_error(error, 'kim_model.compute_arguments_create')
-
-
-    # check compute arguments
-    num_compute_arguments = kimpy.compute_argument_name.get_number_of_compute_argument_names()
-    if self.debug:
-      print('Number of compute_arguments:', num_compute_arguments)
-
-    for i in range(num_compute_arguments):
-      name,error = kimpy.compute_argument_name.get_compute_argument_name(i)
-      check_error(error, 'kimpy.compute_argument_name.get_compute_argument_name')
-
-      dtype,error = kimpy.compute_argument_name.get_compute_argument_data_type(name)
-      check_error(error, 'kimpy.compute_argument_name.get_compute_argument_data_type')
-
-      support_status, error = self.compute_arguments.get_argument_support_status(name)
-      check_error(error, 'compute_arguments.get_argument_support_status')
-
-      if self.debug:
-        n_space_1 = 21 - len(str(name))
-        n_space_2 = 7 - len(str(dtype))
-        print('Compute Argument name "{}" '.format(name) + ' '*n_space_1 +
-              'is of type "{}" '.format(dtype) + ' '*n_space_2 +
-              'and has support status "{}".'.format(support_status) )
-
-      # the simulator can handle energy and force from a kim model
-      # virial is computed within the calculator
-      if support_status == kimpy.support_status.required:
-        if (name != kimpy.compute_argument_name.partialEnergy and
-            name != kimpy.compute_argument_name.partialForces
-        ):
-          report_error('Unsupported required ComputeArgument {}'.format(name))
-
-
-    #check compute callbacks
-    num_callbacks = kimpy.compute_callback_name.get_number_of_compute_callback_names()
-    if self.debug:
-      print()
-      print('Number of callbacks:', num_callbacks)
-
-    for i in range(num_callbacks):
-
-      name,error = kimpy.compute_callback_name.get_compute_callback_name(i)
-      check_error(error, 'kimpy.compute_callback_name.get_compute_callback_name')
-
-      support_status, error = self.compute_arguments.get_callback_support_status(name)
-      check_error(error, 'compute_arguments.get_callback_support_status')
-
-      if self.debug:
-        n_space = 18 - len(str(name))
-        print('Compute callback "{}"'.format(name) + ' '*n_space +
-              'has support status "{}".'.format(support_status))
-
-      # cannot handle any "required" callbacks
-      if support_status == kimpy.support_status.required:
-        report_error('Unsupported required ComputeCallback: {}'.format(name))
-
-
-    # set cutoff
-    model_influence_dist = kim_model.get_influence_distance()
-    self.skin = self.neigh_skin_ratio * model_influence_dist
-    self.cutoff = (1+self.neigh_skin_ratio) * model_influence_dist
-
-    # TODO support multiple cutoffs
-    model_cutoffs,padding_hints,half_hints = kim_model.get_neighbor_list_cutoffs_and_hints()
-
-    if(model_cutoffs.size != 1):
-      report_error('too many cutoffs')
-
-    if padding_hints[0] == 0:
-      self.padding_need_neigh = True
-    else:
-      self.padding_need_neigh = False
-
-    if self.debug:
-      print()
-      print('Model influence distance:', model_influence_dist)
-      print('Number of cutoffs:', model_cutoffs.size)
-      print('Model cutoffs:', model_cutoffs)
-      print('Model padding neighbors hints:', padding_hints)
-      print('Model half list hints:', half_hints)
-      print('Calculator cutoff (include skin):', self.cutoff)
-      print('Calculator cutoff skin:', self.skin)
-      print()
-
-
-    self.kim_initialized = True
-
-
-
-  def set_atoms(self, atoms):
-    """Initialize KIM and neighbor list.
-    This is called by set_calculator() of Atoms instance.
-
-    Note that set_calculator() may be called multiple times by different Atoms instance.
-=======
     """ An ASE calculator to work with KIM interatomic models.
->>>>>>> f867c360
 
     Parameter
     ---------
 
-<<<<<<< HEAD
-    atoms: ASE Atoms instance
-    """
-    self.init_neigh(atoms)
-
-
-=======
     modelname: str
       KIM model name
->>>>>>> f867c360
 
     neigh_skin_ratio: double
       The neighbor list is build using r_neigh = (1+neigh_skin_ratio)*rcut.
@@ -730,105 +521,14 @@
     return total_forces
 
 
-<<<<<<< HEAD
-    Parameter
-    ---------
-
-    atoms: ASE Atoms instance
-    """
-    if self.padding_image_of.size != 0:
-      # displacement of contributing atoms
-      disp_contrib = atoms.positions - self.last_update_positions
-      # displacement of padding atoms
-      disp_pad = disp_contrib[self.padding_image_of]
-      # displacement of all atoms
-      disp = np.concatenate((disp_contrib, disp_pad))
-      # update coords in KIM
-      self.coords += disp
-    else:
-      np.copyto(self.coords, atoms.positions)
-
-    if self.debug:
-      print ('Debug: called update_kim_coords')
-      print()
-
-
-  def calculate(self, atoms=None,
-                properties=['energy', 'forces', 'stress'],
-                system_changes=['positions', 'numbers', 'cell', 'pbc']):
-    """
-    Inherited method from the ase Calculator class that is called by get_property().
-=======
 def compute_virial_stress(forces, coords):
     """Compute the virial stress in voigt notation.
->>>>>>> f867c360
 
     Parameters
     ----------
       forces: 2D array
         forces on all atoms (padding included)
 
-<<<<<<< HEAD
-    atoms: ASE Atoms instance
-
-    properties: list of str
-      List of what needs to be calculated.  Can be any combination
-      of 'energy', 'forces', and 'stress'.
-
-    system_changes: list of str
-      List of what has changed since last calculation.  Can be
-      any combination of these six: 'positions', 'numbers', 'cell',
-      and 'pbc'.
-    """
-
-    Calculator.calculate(self, atoms, properties, system_changes)
-
-    need_update_neigh = True
-    if len(system_changes) == 1 and 'positions' in system_changes: # only pos changes
-      if self.last_update_positions is not None:
-        a = self.last_update_positions
-        b = atoms.positions
-        if a.shape == b.shape:
-          delta = np.linalg.norm(a - b, axis=1)
-          ind = np.argpartition(delta, -2)[-2:]   # indices of the two largest element
-          if sum(delta[ind]) <= self.skin:
-            need_update_neigh = False
-
-    # update KIM API input data and neighbor list if necessary
-    if system_changes:
-      if need_update_neigh:
-        self.update_neigh(atoms)
-        self.update_kim()
-        self.last_update_positions = atoms.get_positions() # should make a copy
-      else:
-        self.update_kim_coords(atoms)
-
-      release_GIL = False
-      if 'GIL' in atoms.info:
-        if atoms.info['GIL'] == 'off':
-          release_GIL = True
-      error = self.kim_model.compute(self.compute_arguments, release_GIL)
-      check_error(error, 'kim_model.compute')
-
-    energy = self.energy[0]
-    forces = assemble_padding_forces(self.forces, self.num_contributing_particles,
-        self.padding_image_of)
-    stress = compute_virial_stress(self.forces, self.coords)
-
-
-    # return values
-    self.results['energy'] = energy
-    self.results['forces'] = forces
-    self.results['stress'] = stress
-
-
-
-  def get_kim_model_supported_species(self):
-    """Get all the supported species by a model.
-
-    Return: list of str
-      a list of species
-=======
       coords: 2D array
         coordinates of all atoms (padding included)
 
@@ -836,7 +536,6 @@
     -------
       stress: 1D array
         stress in Voigt order (xx, yy, zz, yz, xz, xy)
->>>>>>> f867c360
     """
     stress = np.zeros(6)
     stress[0] = -np.dot(forces[:, 0], coords[:, 0])
@@ -868,47 +567,11 @@
     if neighbor_list_index != 0:
         error = 1
 
-<<<<<<< HEAD
-def compute_virial_stress(forces, coords):
-  """Compute the virial stress in vogit notation.
-
-  Parameters
-  ----------
-
-    forces: 2D array
-      forces on all atoms (padding included)
-
-    coords: 2D array
-      coordinates of all atoms (padding included)
-
-  Returns
-  -------
-    stress: 1D array
-      stress in Voigt order (xx, yy, zz, yz, xz, xy)
-  """
-  stress = np.zeros(6)
-  stress[0] = -np.dot(forces[:,0], coords[:,0])
-  stress[1] = -np.dot(forces[:,1], coords[:,1])
-  stress[2] = -np.dot(forces[:,2], coords[:,2])
-  stress[3] = -np.dot(forces[:,1], coords[:,2])
-  stress[4] = -np.dot(forces[:,0], coords[:,2])
-  stress[5] = -np.dot(forces[:,0], coords[:,1])
-
-  return stress
-
-
-
-
-def check_error(error, msg):
-  if error != 0 and error is not None:
-    raise KIMCalculatorError('Calling "{}" failed.\n'.format(msg))
-=======
     # invalid id
     number_of_particles = data['num_particles']
     if particle_number >= number_of_particles or particle_number < 0:
         error = 1
     check_error(error, 'get_neigh')
->>>>>>> f867c360
 
     neighbors = data['neighbors'][particle_number]
     return (neighbors, error)