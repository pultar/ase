--- conflicted
+++ resolved
@@ -21,13 +21,7 @@
     m = re.match(r'\s*(\d\.\d\.\d)', txt)
     if m is None:
         raise RuntimeError(
-<<<<<<< HEAD
             f'Cannot recognize abinit version. Start of output: {txt[:40]}'
-=======
-            'Cannot recognize abinit version. ' 'Start of output: {}'.format(
-                txt[:40]
-            )
->>>>>>> 774c3b4b
         )
     return m.group(1)
 
