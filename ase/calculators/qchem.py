--- conflicted
+++ resolved
@@ -11,10 +11,7 @@
     name = 'QChem'
 
     implemented_properties = ['energy', 'forces']
-<<<<<<< HEAD
-=======
     _legacy_default_command = 'qchem PREFIX.inp PREFIX.out'
->>>>>>> 2a1e2ca7
 
     # Following the minimal requirements given in
     # http://www.q-chem.com/qchem-website/manual/qchem43_manual/sect-METHOD.html
