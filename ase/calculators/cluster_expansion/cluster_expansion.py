"""Calculator for Cluster Expansion."""
import sys
from copy import deepcopy
import numpy as np
from ase.utils import basestring
from ase.atoms import Atoms
from ase.calculators.calculator import Calculator
from ase.ce import CorrFunction, BulkCrystal, BulkSpacegroup
from ase.ce.corrFunc import equivalent_deco
<<<<<<< HEAD
=======


class MovedIgnoredAtomError(Exception):
    """Raised when ignored atoms is moved."""
    pass
>>>>>>> 1c968342


class ClusterExpansion(Calculator):
    """Class for calculating energy using Cluster Expansion.

    Arguments
    =========
    setting: BulkCrystal or BulkSapcegroup object

    cluster_name_eci: dictionary of list of tuples containing
                      cluster names and ECI

    init_cf: (optional) correlation function of init_cf

    logfile: file object or str
        If *logfile* is a string, a file with that name will be opened.
        Use '-' for stdout.
    """

    name = 'ClusterExpansion'
    implemented_properties = ['energy']

    def __init__(self, setting, cluster_name_eci=None, init_cf=None,
                 logfile=None):
        Calculator.__init__(self)

        if not isinstance(setting, (BulkCrystal, BulkSpacegroup)):
            msg = "setting must be BulkCrystal or BulkSpacegroup object."
            raise TypeError(msg)
        self.setting = setting
        self.CF = CorrFunction(setting)

        # check cluster_name_eci and separate them out
        if isinstance(cluster_name_eci, list) and \
           (all(isinstance(i, tuple) for i in cluster_name_eci)
                or all(isinstance(i, list) for i in cluster_name_eci)):
            self.cluster_names = [tup[0] for tup in cluster_name_eci]
            self.eci = np.array([tup[1] for tup in cluster_name_eci])
        elif isinstance(cluster_name_eci, dict):
            self.cluster_names = []
            self.eci = []
            for cluster_name, eci in cluster_name_eci.items():
                self.cluster_names.append(cluster_name)
                self.eci.append(eci)
            self.eci = np.array(self.eci)
        else:
            msg = "'cluster_name_eci' needs to be either (1) a list of tuples "
            msg += "or (2) a dictionary.\n They can be etrieved by "
            msg += "'get_cluster_name_eci' method in Evaluate class."
            raise TypeError(msg)

        # calculate init_cf or convert init_cf to array
        if init_cf is None:
            self.cf = init_cf
        elif isinstance(init_cf, list):
            if all(isinstance(i, (tuple, list)) for i in init_cf):
                cluster_names = [tup[0] for tup in init_cf]
                # cluster_name_eci and init_cf in the same order
                if cluster_names == self.cluster_names:
                    self.cf = np.array([tup[1] for tup in init_cf],
                                       dtype=float)
                # not in the same order
                else:
                    self.cf = []
                    for name in self.cluster_names:
                        indx = cluster_names.index(name)
                        self.cf.append(init_cf[indx][1])
                    self.cf = np.array(self.cf, dtype=float)
            else:
                self.cf = np.array(init_cf, dtype=float)
        elif isinstance(init_cf, dict):
            self.cf = np.array([init_cf[x] for x in self.cluster_names],
                               dtype=float)
        else:
            raise TypeError("'init_cf' needs to be either (1) a list "
                            "of tuples, (2) a dictionary, or (3) numpy array "
                            "containing correlation function in the same "
                            "order as the 'cluster_name_eci'.")

        if self.cf is not None and len(self.eci) != len(self.cf):
            raise ValueError('length of provided ECIs and correlation '
                             'functions do not match')

        # logfile
        if isinstance(logfile, basestring):
            if logfile == '-':
                logfile = sys.stdout
            else:
                logfile = open(logfile, 'a')
        self.logfile = logfile

        self.energy = None
        # reference atoms for calculating the cf and energy for new atoms
        self.ref_atoms = None
        self.ref_cf = None
        # old atoms for the case where one needs to revert to the previous
        # structure (e.g., Monte Carlo Simulation)
        self.old_atoms = None
        self.old_cf = None

    def set_atoms(self, atoms):
        self.atoms = atoms.copy()
        if self.cf is None:
            self.cf = self.CF.get_cf_by_cluster_names(self.atoms,
                                                      self.cluster_names,
                                                      return_type='array')
        self._copy_current_to_ref()
        self._copy_current_to_old()

        if len(self.setting.atoms) != len(atoms):
            msg = "Passed Atoms object and setting.atoms should have "
            msg += "same number of atoms."
            raise ValueError(msg)
        if not np.allclose(atoms.positions, self.setting.atoms.positions):
            msg = "atomic positions of all atoms in the passed Atoms "
            msg += "object and setting.atoms should be the same. "
            raise ValueError(msg)


    def calculate(self, atoms, properties, system_changes):
        """Calculate the energy of the passed atoms object.

        If accept=True, the most recently used atoms object is used as a
        reference structure to calculate the energy of the passed atoms.
        Returns energy.
        """
        self._check_atoms(atoms)
        Calculator.calculate(self, atoms)
        self.update_energy()
        self.results['energy'] = self.energy
        self.log()
        self._copy_ref_to_old()
        self._copy_current_to_ref()

        return self.energy

    def _copy_current_to_ref(self):
        self.ref_atoms = self.atoms.copy()
        self.ref_cf = deepcopy(self.cf)

    def _copy_current_to_old(self):
        self.old_atoms = self.atoms.copy()
        self.old_cf = deepcopy(self.cf)

    def _copy_ref_to_old(self):
        self.old_atoms = self.ref_atoms.copy()
        self.old_cf = deepcopy(self.ref_cf)

    def restore(self):
        """Restore the old atoms and correlation functions to the reference."""
        self.ref_atoms = self.old_atoms.copy()
        self.ref_cf = deepcopy(self.old_cf)
        self.atoms = self.old_atoms.copy()
        self.cf = deepcopy(self.old_cf)

    def update_energy(self):
        """Update correlation function and get new energy."""
        self.update_cf()
        self.energy = self.eci.dot(self.cf) * len(self.atoms)
        return self.energy

    @property
    def indices_of_changed_atoms(self):
        """Return the indices of atoms that have been changed."""
        o_numbers = self.ref_atoms.numbers
        n_numbers = self.atoms.numbers
        check = (n_numbers == o_numbers)
        changed = np.argwhere(check == 0)[:, 0]
        changed = np.unique(changed)
        for index in changed:
            if self.atoms[index].symbol in self.setting.background_symbol:
                raise MovedIgnoredAtomError("Atom with index {} ".format(index)
                                            + "is a background atom.")

        return np.unique(changed)

    def _symbol_by_index(self, indx):
        return [self.ref_atoms[indx].symbol, self.atoms[indx].symbol]

    def update_cf(self):
        """Update correlation function based on the reference value."""
        swapped_indices = self.indices_of_changed_atoms
        # print("swapped: {}".format(swapped_indices))
        self.cf = deepcopy(self.ref_cf)
        new_symbs = {}
        # Reset the atoms object
        for indx in swapped_indices:
            new_symbs[indx] = self.atoms[indx].symbol
            self.atoms[indx].symbol = self.ref_atoms[indx].symbol
        for indx in swapped_indices:
            # Swap one index at the time
            self.atoms[indx].symbol = new_symbs[indx]
            for i, name in enumerate(self.cluster_names):
                # find c{num} in cluster type
                n = int(name[1])
                if n == 0:
                    continue

                prefix = (name.rpartition('_')[0])
                dec_str = name.rpartition('_')[-1]
                dec = [int(x) for x in dec_str]

                if n == 1:
                    self.cf[i] = self.CF.get_c1(self.atoms, int(dec_str))
                    continue

                # Find which symmetry group the given atom (index) belongs to
                for symm in range(self.setting.num_trans_symm):
                    if indx in self.setting.index_by_trans_symm[symm]:
                        sg = symm
                        break

                # set name_indx and indices that compose a cluster
                try:
                    name_indx = self.setting.cluster_names[sg][n].index(prefix)
                # ValueError means that the cluster name (prefix) was not
                # found in the symmetry group of the index --> this cluster is
                # not altered.
                except ValueError:
                    continue
                indices = self.setting.cluster_indx[sg][n][name_indx]
                order = self.setting.cluster_order[sg][n][name_indx]
                equiv_sites = self.setting.cluster_eq_sites[sg][n][name_indx]

                # Get the total count
                count = 0
                for symm in range(self.setting.num_trans_symm):
                    try:
                        nindx = \
                            self.setting.cluster_names[symm][n].index(prefix)
                    except ValueError:
                        continue

                    clusters_per_atom = \
                        len(self.setting.cluster_indx[symm][n][nindx])
                    atoms_per_symm = \
                        len(self.setting.index_by_trans_symm[symm])
                    count += clusters_per_atom * atoms_per_symm

                t_indices = self._translate_indx(indx, indices)
                cf_tot = self.cf[i] * count
<<<<<<< HEAD
                cf_change = self._cf_change_by_indx(indx, t_indices, order, equiv_sites, dec)
=======
                cf_change = self._cf_change_by_indx(indx, t_indices, order,
                                                    equiv_sites, dec)
>>>>>>> 1c968342

                # if there is only one symm equiv site, the changes can be just
                # multiplied by *n*
                if self.setting.num_trans_symm == 1:
                    self.cf[i] = cf_tot + (n * cf_change)
                else:
                    self.cf[i] = cf_tot + cf_change
                    members = np.unique(t_indices)

                    for nindx in members:
                        sg = None
                        # only count correlation function of the clusters that
                        # contain the changed atom
                        for symm in range(self.setting.num_trans_symm):
                            if nindx in self.setting.index_by_trans_symm[symm]:
                                sg = symm
                                break

                        name_indx = \
                            self.setting.cluster_names[sg][n].index(prefix)
                        indices = self.setting.cluster_indx[sg][n][name_indx]
                        order = self.setting.cluster_order[sg][n][name_indx]
<<<<<<< HEAD
                        equiv_sites = self.setting.cluster_eq_sites[sg][n][name_indx]
=======
                        equiv_sites = \
                            self.setting.cluster_eq_sites[sg][n][name_indx]
>>>>>>> 1c968342
                        t_indices = []
                        for item in self._translate_indx(nindx, indices):
                            if indx in item:
                                t_indices.append(item)

<<<<<<< HEAD
                        cf_change = self._cf_change_by_indx(nindx, t_indices, order, equiv_sites, dec)
                        self.cf[i] += cf_change
                self.cf[i] = self.cf[i] / count
            #self.ref_atoms[indx].symbol = new_symbs[indx]
        return True

    def _cf_change_by_indx(self, ref_indx, trans_list, indx_order, eq_sites, deco):
        """
        Calculates the change in correlation function due to change in element
        type for atom with index = ref_indx. Passed trans_list refers to the
        indices of atoms that constitute the cluster (after translation).
=======
                        cf_change = self._cf_change_by_indx(nindx, t_indices,
                                                            order, equiv_sites,
                                                            dec)
                        self.cf[i] += cf_change
                self.cf[i] = self.cf[i] / count
            # self.ref_atoms[indx].symbol = new_symbs[indx]


    def _cf_change_by_indx(self, ref_indx, trans_list, indx_order, eq_sites,
                           deco):
        """Calculate the change in correlation function based on atomic index.

        This method tracks changes in correaltion function due to change in
        element type for atom with index = ref_indx. Passed trans_list refers
        to the indices of atoms that constitute the cluster
        (after translation).
>>>>>>> 1c968342
        """
        symbol = self._symbol_by_index(ref_indx)
        b_f = self.setting.basis_functions
        delta_cf = 0.
<<<<<<< HEAD
        #perm = list(permutations(deco, len(deco)))
        #perm = np.unique(perm, axis=0)
=======
>>>>>>> 1c968342
        equiv_deco = equivalent_deco(deco, eq_sites)
        for dec in equiv_deco:
            for cluster_indx, order in zip(trans_list, indx_order):
                # NOTE: Here cluster_indx is already translated!
<<<<<<< HEAD
                indices = [ref_indx]+cluster_indx
                indices = [indices[indx] for indx in order]
                cf_new = 1.0 #b_f[dec[0]][symbol[1]]
                cf_ref = 1.0 #b_f[dec[0]][symbol[0]]
=======
                indices = [ref_indx] + cluster_indx
                indices = [indices[indx] for indx in order]
                cf_new = 1.0
                cf_ref = 1.0
>>>>>>> 1c968342
                for j, indx in enumerate(indices):
                    if indx == ref_indx:
                        cf_new *= b_f[dec[j]][symbol[1]]
                        cf_ref *= b_f[dec[j]][symbol[0]]
                    else:
                        cf_new *= b_f[dec[j]][self.atoms[indx].symbol]
                        cf_ref *= b_f[dec[j]][self.atoms[indx].symbol]
                delta_cf += (cf_new - cf_ref)/len(equiv_deco)
        return delta_cf

    def _translate_indx(self, ref_indx, indx_list):
        tlist = deepcopy(indx_list)
        for i in range(len(indx_list)):
            for j in range(len(indx_list[i])):
                tlist[i][j] = \
                    self.setting.trans_matrix[ref_indx][indx_list[i][j]]
        return tlist

    def _check_atoms(self, atoms):
        """Check to see if the passed atoms argument valid.

        This method checks that:
            - atoms argument is Atoms object,
            - atoms has the same size and atomic positions as
                (1) setting.atoms,
                (2) reference Atoms object.
        """
        if not isinstance(atoms, Atoms):
            raise TypeError('Passed argument is not Atoms object')
        if len(self.ref_atoms) != len(atoms):
            raise ValueError('Passed atoms does not have the same size '
                             'as previous atoms')
        if not np.allclose(self.ref_atoms.positions, atoms.positions):
            raise ValueError('Atomic postions of the passed atoms are '
                             'different from init_atoms')

    def log(self):
        """Write energy to log file."""
        if self.logfile is None:
            return True
        self.logfile.write('{}\n'.format(self.energy))
        self.logfile.flush()<|MERGE_RESOLUTION|>--- conflicted
+++ resolved
@@ -7,14 +7,11 @@
 from ase.calculators.calculator import Calculator
 from ase.ce import CorrFunction, BulkCrystal, BulkSpacegroup
 from ase.ce.corrFunc import equivalent_deco
-<<<<<<< HEAD
-=======
 
 
 class MovedIgnoredAtomError(Exception):
     """Raised when ignored atoms is moved."""
     pass
->>>>>>> 1c968342
 
 
 class ClusterExpansion(Calculator):
@@ -256,12 +253,8 @@
 
                 t_indices = self._translate_indx(indx, indices)
                 cf_tot = self.cf[i] * count
-<<<<<<< HEAD
-                cf_change = self._cf_change_by_indx(indx, t_indices, order, equiv_sites, dec)
-=======
                 cf_change = self._cf_change_by_indx(indx, t_indices, order,
                                                     equiv_sites, dec)
->>>>>>> 1c968342
 
                 # if there is only one symm equiv site, the changes can be just
                 # multiplied by *n*
@@ -284,30 +277,13 @@
                             self.setting.cluster_names[sg][n].index(prefix)
                         indices = self.setting.cluster_indx[sg][n][name_indx]
                         order = self.setting.cluster_order[sg][n][name_indx]
-<<<<<<< HEAD
-                        equiv_sites = self.setting.cluster_eq_sites[sg][n][name_indx]
-=======
                         equiv_sites = \
                             self.setting.cluster_eq_sites[sg][n][name_indx]
->>>>>>> 1c968342
                         t_indices = []
                         for item in self._translate_indx(nindx, indices):
                             if indx in item:
                                 t_indices.append(item)
 
-<<<<<<< HEAD
-                        cf_change = self._cf_change_by_indx(nindx, t_indices, order, equiv_sites, dec)
-                        self.cf[i] += cf_change
-                self.cf[i] = self.cf[i] / count
-            #self.ref_atoms[indx].symbol = new_symbs[indx]
-        return True
-
-    def _cf_change_by_indx(self, ref_indx, trans_list, indx_order, eq_sites, deco):
-        """
-        Calculates the change in correlation function due to change in element
-        type for atom with index = ref_indx. Passed trans_list refers to the
-        indices of atoms that constitute the cluster (after translation).
-=======
                         cf_change = self._cf_change_by_indx(nindx, t_indices,
                                                             order, equiv_sites,
                                                             dec)
@@ -324,31 +300,18 @@
         element type for atom with index = ref_indx. Passed trans_list refers
         to the indices of atoms that constitute the cluster
         (after translation).
->>>>>>> 1c968342
         """
         symbol = self._symbol_by_index(ref_indx)
         b_f = self.setting.basis_functions
         delta_cf = 0.
-<<<<<<< HEAD
-        #perm = list(permutations(deco, len(deco)))
-        #perm = np.unique(perm, axis=0)
-=======
->>>>>>> 1c968342
         equiv_deco = equivalent_deco(deco, eq_sites)
         for dec in equiv_deco:
             for cluster_indx, order in zip(trans_list, indx_order):
                 # NOTE: Here cluster_indx is already translated!
-<<<<<<< HEAD
-                indices = [ref_indx]+cluster_indx
-                indices = [indices[indx] for indx in order]
-                cf_new = 1.0 #b_f[dec[0]][symbol[1]]
-                cf_ref = 1.0 #b_f[dec[0]][symbol[0]]
-=======
                 indices = [ref_indx] + cluster_indx
                 indices = [indices[indx] for indx in order]
                 cf_new = 1.0
                 cf_ref = 1.0
->>>>>>> 1c968342
                 for j, indx in enumerate(indices):
                     if indx == ref_indx:
                         cf_new *= b_f[dec[j]][symbol[1]]
