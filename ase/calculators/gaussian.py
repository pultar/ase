--- conflicted
+++ resolved
@@ -98,7 +98,6 @@
     discard_results_on_any_change = True
 
     def __init__(self, *args, label='Gaussian', **kwargs):
-<<<<<<< HEAD
         # Used in caclculate
         self.command = kwargs.pop("command", None) or self.command
         FileIOCalculator.__init__(self, *args, label=label,
@@ -116,9 +115,6 @@
                               .format(gaussians))
 
         FileIOCalculator.calculate(self, *args, **kwargs)
-=======
-        super().__init__(*args, label=label, **kwargs)
->>>>>>> 2a1e2ca7
 
     def write_input(self, atoms, properties=None, system_changes=None):
         super().write_input(atoms, properties, system_changes)
