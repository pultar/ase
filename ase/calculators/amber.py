--- conflicted
+++ resolved
@@ -87,20 +87,6 @@
         self.incoordfile = incoordfile
         self.outcoordfile = outcoordfile
         self.mdcoordfile = mdcoordfile
-<<<<<<< HEAD
-        if command is None:
-            command = (self.amber_exe +
-                       ' -i ' + self.infile +
-                       ' -o ' + self.outfile +
-                       ' -p ' + self.topologyfile +
-                       ' -c ' + self.incoordfile +
-                       ' -r ' + self.outcoordfile)
-            if self.mdcoordfile is not None:
-                command = command + ' -x ' + self.mdcoordfile
-
-        FileIOCalculator.__init__(self, restart, ignore_bad_restart_file,
-                                  label, atoms, command=command, **kwargs)
-=======
 
         FileIOCalculator.__init__(self, restart, ignore_bad_restart_file,
                                   label, atoms, command=command,
@@ -117,7 +103,6 @@
         if self.mdcoordfile is not None:
             command = command + ' -x ' + self.mdcoordfile
         return command
->>>>>>> 2a1e2ca7
 
     def write_input(self, atoms=None, properties=None, system_changes=None):
         """Write updated coordinates to a file."""
