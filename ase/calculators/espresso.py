--- conflicted
+++ resolved
@@ -79,10 +79,6 @@
 
     def load_profile(self, cfg):
         import shlex
-<<<<<<< HEAD
-        print(dict(cfg))
-=======
->>>>>>> bebe4c86
         return EspressoProfile(
             argv=shlex.split(cfg['argv']),
             pseudo_path=cfg['pseudo_path'])
