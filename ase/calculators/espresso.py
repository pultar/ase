--- conflicted
+++ resolved
@@ -6,15 +6,18 @@
 
 import os
 
-from ase.calculators.genericfileio import (CalculatorTemplate,
-                                           GenericFileIOCalculator,
-                                           read_stdout)
+from ase.calculators.genericfileio import (
+    CalculatorTemplate,
+    GenericFileIOCalculator,
+    read_stdout,
+)
 from ase.io import read, write
 
 compatibility_msg = (
-    'Espresso calculator is being restructured.  Please use e.g. '
-    'Espresso(profile=EspressoProfile(argv=[\'mpiexec\', \'pw.x\'])) '
-    'to customize command-line arguments.')
+    "Espresso calculator is being restructured.  Please use e.g. "
+    "Espresso(profile=EspressoProfile(argv=['mpiexec', 'pw.x'])) "
+    "to customize command-line arguments."
+)
 
 
 # XXX We should find a way to display this warning.
@@ -32,7 +35,8 @@
     @staticmethod
     def parse_version(stdout):
         import re
-        match = re.match(r'\s*Program PWSCF\s*v\.(\S+)', stdout, re.M)
+
+        match = re.match(r"\s*Program PWSCF\s*v\.(\S+)", stdout, re.M)
         assert match is not None
         return match.group(1)
 
@@ -43,59 +47,64 @@
     def run(self, directory, inputfile, outputfile):
         import os
         from subprocess import check_call
-        argv = list(self.argv) + ['-in', str(inputfile)]
-        with open(directory / outputfile, 'wb') as fd:
+
+        argv = list(self.argv) + ["-in", str(inputfile)]
+        with open(directory / outputfile, "wb") as fd:
             check_call(argv, cwd=directory, stdout=fd, env=os.environ)
 
 
 class EspressoTemplate(CalculatorTemplate):
     def __init__(self):
         super().__init__(
-            'espresso',
-            ['energy', 'free_energy', 'forces', 'stress', 'magmoms', 'dipole'])
-        self.inputname = 'espresso.pwi'
-        self.outputname = 'espresso.pwo'
+            "espresso",
+            ["energy", "free_energy", "forces", "stress", "magmoms", "dipole"],
+        )
+        self.inputname = "espresso.pwi"
+        self.outputname = "espresso.pwo"
 
     def write_input(self, profile, directory, atoms, parameters, properties):
         dst = directory / self.inputname
-        write(dst, atoms, format='espresso-in', properties=properties,
-              pseudo_dir=str(profile.pseudo_path),
-              **parameters)
+        write(
+            dst,
+            atoms,
+            format="espresso-in",
+            properties=properties,
+            pseudo_dir=str(profile.pseudo_path),
+            **parameters,
+        )
 
     def execute(self, directory, profile):
-        profile.run(directory,
-                    self.inputname,
-                    self.outputname)
+        profile.run(directory, self.inputname, self.outputname)
 
     def read_results(self, directory):
         path = directory / self.outputname
-        atoms = read(path, format='espresso-out')
+        atoms = read(path, format="espresso-out")
         return dict(atoms.calc.properties())
 
-<<<<<<< HEAD
     def load_profile(self, cfg):
-        return EspressoProfile(
-            argv=cfg.getargv('argv'),
-            pseudo_path=cfg['pseudo_path'])
-=======
+        return EspressoProfile(argv=cfg.getargv("argv"), pseudo_path=cfg["pseudo_path"])
+
     def socketio_parameters(self, unixsocket, port):
         return {}
 
     def socketio_argv(self, profile, unixsocket, port):
         if unixsocket:
-            ipi_arg = f'{unixsocket}:UNIX'
+            ipi_arg = f"{unixsocket}:UNIX"
         else:
-            ipi_arg = f'localhost:{port:d}'  # XXX should take host, too
-        return [*profile.argv, '-in', self.inputname, '--ipi', ipi_arg]
->>>>>>> c8b12a4c
+            ipi_arg = f"localhost:{port:d}"  # XXX should take host, too
+        return [*profile.argv, "-in", self.inputname, "--ipi", ipi_arg]
 
 
 class Espresso(GenericFileIOCalculator):
-    def __init__(self, *, profile=None,
-                 command=GenericFileIOCalculator._deprecated,
-                 label=GenericFileIOCalculator._deprecated,
-                 directory='.',
-                 **kwargs):
+    def __init__(
+        self,
+        *,
+        profile=None,
+        command=GenericFileIOCalculator._deprecated,
+        label=GenericFileIOCalculator._deprecated,
+        directory=".",
+        **kwargs,
+    ):
         """
         All options for pw.x are copied verbatim to the input file, and put
         into the correct section. Use ``input_data`` for parameters that are
@@ -175,14 +184,15 @@
 
         if label is not self._deprecated:
             import warnings
-            warnings.warn('Ignoring label, please use directory instead',
-                          FutureWarning)
 
-        if 'ASE_ESPRESSO_COMMAND' in os.environ and profile is None:
+            warnings.warn("Ignoring label, please use directory instead", FutureWarning)
+
+        if "ASE_ESPRESSO_COMMAND" in os.environ and profile is None:
             import warnings
+
             warnings.warn(compatibility_msg, FutureWarning)
 
         template = EspressoTemplate()
-        super().__init__(profile=profile, template=template,
-                         directory=directory,
-                         parameters=kwargs)+        super().__init__(
+            profile=profile, template=template, directory=directory, parameters=kwargs
+        )