from ase.clease.settings_bulk import CEBulk, CECrystal
from ase.clease.evaluate import Evaluate
from ase.clease.corrFunc import CorrFunction
from ase.clease.newStruct import NewStructures
from ase.clease.convexhull import ConvexHull
from ase.clease.regression import LinearRegression, Tikhonov, Lasso


__all__ = ['CEBulk', 'CECrystal', 'CorrFunction',
<<<<<<< HEAD
           'NewStructures', 'Evaluate', 'ConvexHull']
=======
           'GenerateStructures', 'Evaluate', 'ConvexHull',
           'LinearRegression', 'Tikhonov', 'Lasso']
>>>>>>> ce7d0129
<|MERGE_RESOLUTION|>--- conflicted
+++ resolved
@@ -7,9 +7,5 @@
 
 
 __all__ = ['CEBulk', 'CECrystal', 'CorrFunction',
-<<<<<<< HEAD
-           'NewStructures', 'Evaluate', 'ConvexHull']
-=======
            'GenerateStructures', 'Evaluate', 'ConvexHull',
-           'LinearRegression', 'Tikhonov', 'Lasso']
->>>>>>> ce7d0129
+           'LinearRegression', 'Tikhonov', 'Lasso']