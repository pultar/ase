import os
import re
from pathlib import Path
from typing import Mapping
import configparser

import pytest

from ase.calculators.calculator import (names as calculator_names,
                                        get_calculator_class)


class NotInstalled(Exception):
    pass


def get_testing_executables():
    # TODO: better cross-platform support (namely Windows),
    # and a cross-platform global config file like /etc/ase/ase.conf
    paths = [Path.home() / '.config' / 'ase' / 'ase.conf']
    try:
        paths += [Path(x) for x in os.environ['ASE_CONFIG'].split(':')]
    except KeyError:
        pass
    conf = configparser.ConfigParser()
    conf['executables'] = {}
    effective_paths = conf.read(paths)
    return effective_paths, conf['executables']


factory_classes = {}


def factory(name):
    def decorator(cls):
        cls.name = name
        factory_classes[name] = cls
        return cls

    return decorator


def make_factory_fixture(name):
    @pytest.fixture(scope='session')
    def _factory(factories):
        factories.require(name)
        return factories[name]

    _factory.__name__ = '{}_factory'.format(name)
    return _factory


@factory('abinit')
class AbinitFactory:
    def __init__(self, executable, pp_paths):
        self.executable = executable
        self.pp_paths = pp_paths
        self._version = None

    def version(self):
        from ase.calculators.abinit import get_abinit_version
        # XXX Ugly
        if self._version is None:
            self._version = get_abinit_version(self.executable)
        return self._version

    def is_legacy_version(self):
        version = self.version()
        major_ver = int(version.split('.')[0])
        return major_ver < 9

    def _base_kw(self, v8_legacy_format):
        if v8_legacy_format:
            command = f'{self.executable} < PREFIX.files > PREFIX.log'
        else:
            command = f'{self.executable} PREFIX.in > PREFIX.log'

        return dict(command=command,
                    v8_legacy_format=v8_legacy_format,
                    pp_paths=self.pp_paths,
                    ecut=150,
                    chksymbreak=0,
                    toldfe=1e-3)

    def calc(self, **kwargs):
        from ase.calculators.abinit import Abinit
        legacy = kwargs.pop('v8_legacy_format', None)
        if legacy is None:
            legacy = self.is_legacy_version()

        kw = self._base_kw(legacy)
        kw.update(kwargs)
        return Abinit(**kw)

    @classmethod
    def fromconfig(cls, config):
        factory = AbinitFactory(config.executables['abinit'],
                                config.datafiles['abinit'])
        # XXX Hack
        factory._version = factory.version()
        return factory


@factory('aims')
class AimsFactory:
    def __init__(self, executable):
        self.executable = executable
        # XXX pseudo_dir

    def calc(self, **kwargs):
        from ase.calculators.aims import Aims
        kwargs1 = dict(xc='LDA')
        kwargs1.update(kwargs)
        return Aims(command=self.executable, **kwargs1)

    def version(self):
        from ase.calculators.aims import get_aims_version
        txt = read_stdout([self.executable])
        return get_aims_version(txt)

    @classmethod
    def fromconfig(cls, config):
        return cls(config.executables['aims'])


@factory('asap')
class AsapFactory:
    importname = 'asap3'

    def calc(self, **kwargs):
        from asap3 import EMT
        return EMT(**kwargs)

    def version(self):
        import asap3
        return asap3.__version__

    @classmethod
    def fromconfig(cls, config):
        # XXXX TODO Clean this up.  Copy of GPAW.
        # How do we design these things?
        import importlib
        spec = importlib.util.find_spec('asap3')
        if spec is None:
            raise NotInstalled('asap3')
        return cls()


@factory('cp2k')
class CP2KFactory:
    def __init__(self, executable):
        self.executable = executable

    def version(self):
        from ase.calculators.cp2k import Cp2kShell
        shell = Cp2kShell(self.executable, debug=False)
        return shell.version

    def calc(self, **kwargs):
        from ase.calculators.cp2k import CP2K
        return CP2K(command=self.executable, **kwargs)

    @classmethod
    def fromconfig(cls, config):
        return CP2KFactory(config.executables['cp2k'])


@factory('castep')
class CastepFactory:
    def __init__(self, executable):
        self.executable = executable

    def version(self):
        from ase.calculators.castep import get_castep_version
        return get_castep_version(self.executable)

    def calc(self, **kwargs):
        from ase.calculators.castep import Castep
        return Castep(castep_command=self.executable, **kwargs)

    @classmethod
    def fromconfig(cls, config):
        return cls(config.executables['castep'])


@factory('dftb')
class DFTBFactory:
    def __init__(self, executable, skt_paths):
        self.executable = executable
        assert len(skt_paths) == 1
        self.skt_path = skt_paths[0]

    def version(self):
        stdout = read_stdout([self.executable])
        match = re.search(r'DFTB\+ release\s*(\S+)', stdout, re.M)
        return match.group(1)

    def calc(self, **kwargs):
        from ase.calculators.dftb import Dftb
        command = f'{self.executable} > PREFIX.out'
        return Dftb(
            command=command,
            slako_dir=str(self.skt_path) + '/',  # XXX not obvious
            **kwargs)

    @classmethod
    def fromconfig(cls, config):
        return cls(config.executables['dftb'], config.datafiles['dftb'])


@factory('dftd3')
class DFTD3Factory:
    def __init__(self, executable):
        self.executable = executable

    def calc(self, **kwargs):
        from ase.calculators.dftd3 import DFTD3
        return DFTD3(command=self.executable, **kwargs)

    @classmethod
    def fromconfig(cls, config):
        return cls(config.executables['dftd3'])


def read_stdout(args, createfile=None):
    import tempfile
    from subprocess import Popen, PIPE
    with tempfile.TemporaryDirectory() as directory:
        if createfile is not None:
            path = Path(directory) / createfile
            path.touch()
        proc = Popen(args,
                     stdout=PIPE,
                     stderr=PIPE,
                     stdin=PIPE,
                     cwd=directory,
                     encoding='ascii')
        stdout, _ = proc.communicate()
        # Exit code will be != 0 because there isn't an input file
    return stdout


@factory('elk')
class ElkFactory:
    def __init__(self, executable, species_dir):
        self.executable = executable
        self.species_dir = species_dir

    def version(self):
        output = read_stdout([self.executable])
        match = re.search(r'Elk code version (\S+)', output, re.M)
        return match.group(1)

    def calc(self, **kwargs):
        from ase.calculators.elk import ELK
        command = f'{self.executable} > elk.out'
        return ELK(command=command, species_dir=self.species_dir, **kwargs)

    @classmethod
    def fromconfig(cls, config):
        return cls(config.executables['elk'], config.datafiles['elk'][0])


@factory('espresso')
class EspressoFactory:
    def __init__(self, executable, pseudo_dir):
        self.executable = executable
        self.pseudo_dir = pseudo_dir

    def _base_kw(self):
        from ase.units import Ry
        return dict(ecutwfc=300 / Ry)

    def version(self):
        stdout = read_stdout([self.executable])
        match = re.match(r'\s*Program PWSCF\s*(\S+)', stdout, re.M)
        assert match is not None
        return match.group(1)

    def calc(self, **kwargs):
        from ase.calculators.espresso import Espresso
        command = '{} -in PREFIX.pwi > PREFIX.pwo'.format(self.executable)
        pseudopotentials = {}
        for path in self.pseudo_dir.glob('*.UPF'):
            fname = path.name
            # Names are e.g. si_lda_v1.uspp.F.UPF
            symbol = fname.split('_', 1)[0].capitalize()
            pseudopotentials[symbol] = fname

        kw = self._base_kw()
        kw.update(kwargs)
        return Espresso(command=command,
                        pseudo_dir=str(self.pseudo_dir),
                        pseudopotentials=pseudopotentials,
                        **kw)

    @classmethod
    def fromconfig(cls, config):
        paths = config.datafiles['espresso']
        assert len(paths) == 1
        return cls(config.executables['espresso'], paths[0])


@factory('exciting')
class ExcitingFactory:
    def __init__(self, executable):
        # XXX species path
        self.executable = executable

    def calc(self, **kwargs):
        from ase.calculators.exciting import Exciting
        return Exciting(bin=self.executable, **kwargs)

    @classmethod
    def fromconfig(cls, config):
        return cls(config.executables['exciting'])


@factory('vasp')
class VaspFactory:
    def __init__(self, executable):
        self.executable = executable

    def version(self):
        from ase.calculators.vasp import get_vasp_version
        header = read_stdout([self.executable], createfile='INCAR')
        return get_vasp_version(header)

    def calc(self, **kwargs):
        from ase.calculators.vasp import Vasp
        # XXX We assume the user has set VASP_PP_PATH
        if Vasp.VASP_PP_PATH not in os.environ:
            # For now, we skip with a message that we cannot run the test
            pytest.skip(
                'No VASP pseudopotential path set. Set the ${} environment variable to enable.'
                .format(Vasp.VASP_PP_PATH))
        return Vasp(command=self.executable, **kwargs)

    @classmethod
    def fromconfig(cls, config):
        return cls(config.executables['vasp'])


@factory('gpaw')
class GPAWFactory:
    importname = 'gpaw'

    def calc(self, **kwargs):
        from gpaw import GPAW
        return GPAW(**kwargs)

    def version(self):
        import gpaw
        return gpaw.__version__

    @classmethod
    def fromconfig(cls, config):
        import importlib
        spec = importlib.util.find_spec('gpaw')
        # XXX should be made non-pytest dependent
        if spec is None:
            raise NotInstalled('gpaw')
        return cls()


@factory('psi4')
class Psi4Factory:
    importname = 'psi4'

    def calc(self, **kwargs):
        from ase.calculators.psi4 import Psi4
        return Psi4(**kwargs)

    @classmethod
    def fromconfig(cls, config):
        try:
            import psi4  # noqa
        except ModuleNotFoundError:
            raise NotInstalled('psi4')
        return cls()

@factory('gromacs')
class GromacsFactory:
    def __init__(self, executable):
        self.executable = executable

    def version(self):
        from ase.calculators.gromacs import get_gromacs_version
        return get_gromacs_version(self.executable)

    def calc(self, **kwargs):
        from ase.calculators.gromacs import Gromacs
        return Gromacs(command=self.executable, **kwargs)

    @classmethod
    def fromconfig(cls, config):
        return cls(config.executables['gromacs'])


class BuiltinCalculatorFactory:
    def calc(self, **kwargs):
        from ase.calculators.calculator import get_calculator_class
        cls = get_calculator_class(self.name)
        return cls(**kwargs)

    @classmethod
    def fromconfig(cls, config):
        return cls()


@factory('emt')
class EMTFactory(BuiltinCalculatorFactory):
    pass


@factory('lammpsrun')
class LammpsRunFactory:
    def __init__(self, executable):
        self.executable = executable

    def version(self):
        stdout = read_stdout([self.executable])
        match = re.match(r'LAMMPS\s*\((.+?)\)', stdout, re.M)
        return match.group(1)

    def calc(self, **kwargs):
        from ase.calculators.lammpsrun import LAMMPS
        return LAMMPS(command=self.executable, **kwargs)

    @classmethod
    def fromconfig(cls, config):
        return cls(config.executables['lammpsrun'])


@factory('lammpslib')
class LammpsLibFactory:
    def __init__(self, potentials_path):
        # Set the path where LAMMPS will look for potential parameter files
        os.environ["LAMMPS_POTENTIALS"] = str(potentials_path)
        self.potentials_path = potentials_path

    def version(self):
        import lammps
        cmd_args = [
            "-echo", "log", "-log", "none", "-screen", "none", "-nocite"
        ]
        lmp = lammps.lammps(name="", cmdargs=cmd_args, comm=None)
        try:
            return lmp.version()
        finally:
            lmp.close()

    def calc(self, **kwargs):
        from ase.calculators.lammpslib import LAMMPSlib
        return LAMMPSlib(**kwargs)

    @classmethod
    def fromconfig(cls, config):
        return cls(config.datafiles['lammps'][0])


@factory('openmx')
class OpenMXFactory:
    def __init__(self, executable, data_path):
        self.executable = executable
        self.data_path = data_path

    def version(self):
        from ase.calculators.openmx.openmx import parse_omx_version
        dummyfile = 'omx_dummy_input'
        stdout = read_stdout([self.executable, dummyfile],
                             createfile=dummyfile)
        return parse_omx_version(stdout)

    def calc(self, **kwargs):
        from ase.calculators.openmx import OpenMX
        return OpenMX(command=self.executable,
                      data_path=str(self.data_path),
                      **kwargs)

    @classmethod
    def fromconfig(cls, config):
        return cls(config.executables['openmx'],
                   data_path=config.datafiles['openmx'][0])


@factory('octopus')
class OctopusFactory:
    def __init__(self, executable):
        self.executable = executable

    def version(self):
        stdout = read_stdout([self.executable, '--version'])
        match = re.match(r'octopus\s*(.+)', stdout)
        return match.group(1)

    def calc(self, **kwargs):
        from ase.calculators.octopus import Octopus
        command = f'{self.executable} > stdout.log'
        return Octopus(command=command, **kwargs)

    @classmethod
    def fromconfig(cls, config):
        return cls(config.executables['octopus'])


@factory('siesta')
class SiestaFactory:
    def __init__(self, executable, pseudo_path):
        self.executable = executable
        self.pseudo_path = pseudo_path

    def version(self):
        from ase.calculators.siesta.siesta import get_siesta_version
        full_ver = get_siesta_version(self.executable)
        m = re.match(r'siesta-(\S+)', full_ver, flags=re.I)
        if m:
            return m.group(1)
        return full_ver

    def calc(self, **kwargs):
        from ase.calculators.siesta import Siesta
        command = '{} < PREFIX.fdf > PREFIX.out'.format(self.executable)
        return Siesta(command=command,
                      pseudo_path=str(self.pseudo_path),
                      **kwargs)

    @classmethod
    def fromconfig(cls, config):
        paths = config.datafiles['siesta']
        assert len(paths) == 1
        path = paths[0]
        return cls(config.executables['siesta'], str(path))


@factory('nwchem')
class NWChemFactory:
    def __init__(self, executable):
        self.executable = executable

    def version(self):
        stdout = read_stdout([self.executable], createfile='nwchem.nw')
        match = re.search(
            r'Northwest Computational Chemistry Package \(NWChem\) (\S+)',
            stdout, re.M)
        return match.group(1)

    def calc(self, **kwargs):
        from ase.calculators.nwchem import NWChem
        command = f'{self.executable} PREFIX.nwi > PREFIX.nwo'
        return NWChem(command=command, **kwargs)

    @classmethod
    def fromconfig(cls, config):
        return cls(config.executables['nwchem'])


class NoSuchCalculator(Exception):
    pass


class Factories:
    all_calculators = set(calculator_names)
    builtin_calculators = {'eam', 'emt', 'ff', 'lj', 'morse', 'tip3p', 'tip4p'}
    autoenabled_calculators = {'asap'} | builtin_calculators

    # TODO: Port calculators to use factories.  As we do so, remove names
    # from list of calculators that we monkeypatch:
    monkeypatch_calculator_constructors = {
<<<<<<< HEAD
        'ace', 'aims', 'amber', 'castep', 'crystal', 'demon', 'demonnano',
        'dftd3', 'dmol', 'exciting', 'fleur', 'gamess_us', 'gaussian',
        'gulp', 'hotbit', 'lammpslib', 'mopac', 'onetep', 'orca',
        'qchem', 'turbomole', 'vasp', 'vasp2',
=======
        'ace',
        'aims',
        'amber',
        'crystal',
        'demon',
        'demonnano',
        'dftd3',
        'dmol',
        'exciting',
        'fleur',
        'gamess_us',
        'gaussian',
        'gulp',
        'hotbit',
        'lammpslib',
        'mopac',
        'onetep',
        'orca',
        'Psi4',
        'qchem',
        'turbomole',
>>>>>>> 92de8d15
    }

    def __init__(self, requested_calculators):
        executable_config_paths, executables = get_testing_executables()
        assert isinstance(executables, Mapping), executables
        self.executables = executables
        self.executable_config_paths = executable_config_paths

        datafiles_module = None
        datafiles = {}

        try:
            import asetest as datafiles_module
        except ImportError:
            pass
        else:
            datafiles.update(datafiles_module.datafiles.paths)
            datafiles_module = datafiles_module

        self.datafiles_module = datafiles_module
        self.datafiles = datafiles

        factories = {}

        for name, cls in factory_classes.items():
            try:
                factory = cls.fromconfig(self)
            except (NotInstalled, KeyError):
                pass
            else:
                factories[name] = factory

        self.factories = factories

        requested_calculators = set(requested_calculators)
        if 'auto' in requested_calculators:
            requested_calculators.remove('auto')
            requested_calculators |= set(self.factories)
        self.requested_calculators = requested_calculators

        for name in self.requested_calculators:
            if name not in self.all_calculators:
                raise NoSuchCalculator(name)

    def installed(self, name):
        return name in self.builtin_calculators | set(self.factories)

    def is_adhoc(self, name):
        return name not in factory_classes

    def optional(self, name):
        return name not in self.builtin_calculators

    def enabled(self, name):
        auto = name in self.autoenabled_calculators and self.installed(name)
        return auto or (name in self.requested_calculators)

    def require(self, name):
        # XXX This is for old-style calculator tests.
        # Newer calculator tests would depend on a fixture which would
        # make them skip.
        # Older tests call require(name) explicitly.
        assert name in calculator_names
        if not self.installed(name) and not self.is_adhoc(name):
            pytest.skip(f'Not installed: {name}')
        if name not in self.requested_calculators:
            pytest.skip(f'Use --calculators={name} to enable')

    def __getitem__(self, name):
        return self.factories[name]

    def monkeypatch_disabled_calculators(self):
        test_calculator_names = (self.autoenabled_calculators
                                 | self.builtin_calculators
                                 | self.requested_calculators)
        disable_names = self.monkeypatch_calculator_constructors - test_calculator_names
        #disable_names = self.all_calculators - test_calculator_names

        for name in disable_names:
            try:
                cls = get_calculator_class(name)
            except ImportError:
                pass
            else:

                def get_mock_init(name):
                    def mock_init(obj, *args, **kwargs):
                        pytest.skip(f'use --calculators={name} to enable')

                    return mock_init

                def mock_del(obj):
                    pass

                cls.__init__ = get_mock_init(name)
                cls.__del__ = mock_del


def get_factories(pytestconfig):
    opt = pytestconfig.getoption('--calculators')
    requested_calculators = opt.split(',') if opt else []
    return Factories(requested_calculators)


def parametrize_calculator_tests(metafunc):
    """Parametrize tests using our custom markers.

    We want tests marked with @pytest.mark.calculator(names) to be
    parametrized over the named calculator or calculators."""
    calculator_inputs = []

    for marker in metafunc.definition.iter_markers(name='calculator'):
        calculator_names = marker.args
        kwargs = dict(marker.kwargs)
        marks = kwargs.pop('marks', [])
        for name in calculator_names:
            param = pytest.param((name, kwargs), marks=marks)
            calculator_inputs.append(param)

    if calculator_inputs:
        metafunc.parametrize('factory',
                             calculator_inputs,
                             indirect=True,
                             ids=lambda input: input[0])


class CalculatorInputs:
    def __init__(self, factory, parameters=None):
        if parameters is None:
            parameters = {}
        self.parameters = parameters
        self.factory = factory

    def require_version(self, version):
        from ase.utils import tokenize_version
        installed_version = self.factory.version()
        old = tokenize_version(installed_version) < tokenize_version(version)
        if old:
            pytest.skip('Version too old: Requires {}; got {}'
                        .format(version, installed_version))

    @property
    def name(self):
        return self.factory.name

    def __repr__(self):
        cls = type(self)
        return '{}({}, {})'.format(cls.__name__, self.name, self.parameters)

    def new(self, **kwargs):
        kw = dict(self.parameters)
        kw.update(kwargs)
        return CalculatorInputs(self.factory, kw)

    def calc(self, **kwargs):
        param = dict(self.parameters)
        param.update(kwargs)
        return self.factory.calc(**param)


class ObsoleteFactoryWrapper:
    # We use this for transitioning older tests to the new framework.
    def __init__(self, name):
        self.name = name

    def calc(self, **kwargs):
        from ase.calculators.calculator import get_calculator_class
        cls = get_calculator_class(self.name)
        return cls(**kwargs)<|MERGE_RESOLUTION|>--- conflicted
+++ resolved
@@ -567,12 +567,6 @@
     # TODO: Port calculators to use factories.  As we do so, remove names
     # from list of calculators that we monkeypatch:
     monkeypatch_calculator_constructors = {
-<<<<<<< HEAD
-        'ace', 'aims', 'amber', 'castep', 'crystal', 'demon', 'demonnano',
-        'dftd3', 'dmol', 'exciting', 'fleur', 'gamess_us', 'gaussian',
-        'gulp', 'hotbit', 'lammpslib', 'mopac', 'onetep', 'orca',
-        'qchem', 'turbomole', 'vasp', 'vasp2',
-=======
         'ace',
         'aims',
         'amber',
@@ -591,10 +585,8 @@
         'mopac',
         'onetep',
         'orca',
-        'Psi4',
         'qchem',
         'turbomole',
->>>>>>> 92de8d15
     }
 
     def __init__(self, requested_calculators):
