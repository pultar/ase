--- conflicted
+++ resolved
@@ -41,15 +41,10 @@
     al = Albrecht(atoms, H2MorseExcitedStatesAndCalculator,
                   gsname=name, exname=name,
                   approximation='Albrecht A', txt=None)
-<<<<<<< HEAD
     ali = al.absolute_intensity(omega=om, gamma=gam)[-1]
-    assert ali == pytest.approx(aoi, 1e-5)
-=======
-    ali = al.absolute_intensity(omega=om)[-1]
     # XXX this test sometimes fails for 1e-5 XXX
     # print(ali, aoi)
     assert ali == pytest.approx(aoi, 1e-2)
->>>>>>> d2cbd233
 
 
 def main():
