import os
import time
from ase.test import cli
from ase.db import connect

cmd = """
ase build H | ase run emt -d testase.json &&
ase build H2O | ase run emt -d testase.json &&
ase build O2 | ase run emt -d testase.json &&
ase build H2 | ase run emt -f 0.02 -d testase.json &&
ase build O2 | ase run emt -f 0.02 -d testase.json &&
ase build -x fcc Cu | ase run emt -E 5,1 -d testase.json &&
ase db -v testase.json natoms=1,Cu=1 --delete --yes &&
ase db -v testase.json "H>0" -k hydro=1,abc=42,foo=bar &&
ase db -v testase.json "H>0" --delete-keys foo"""

def count(n, *args, **kwargs):
    m = len(list(con.select(columns=['id'], *args, **kwargs)))
    assert m == n, (m, n)


t0 = time.time()
<<<<<<< HEAD
for name in ['y.json', 'y.db', 'postgresql']:
    if name == 'postgresql':
        if os.environ.get('POSTGRES_DB'):  # gitlab-ci
            name = 'postgresql://ase:pw@postgres:5432/y'
        else:  # local
            name = 'postgresql://ase:pw@localhost:5432/y'
            # psql -c "drop database if exists y;" &
            # psql -c "drop role if exists ase;" &
            pgcmd = """
            psql -c "create role ase with password 'pw';" &
            psql -c "create database y;"
            """
            cli(pgcmd)
=======
for name in ['testase.json', 'testase.db', 'postgresql']:
    if name == 'postgresql':
        if os.environ.get('POSTGRES_DB'):  # gitlab-ci
            name = 'postgresql://ase:ase@postgres:5432/testase'
        else:
            name = os.environ.get('ASE_TEST_POSTGRES_URL')
            if name is None:
                continue
>>>>>>> 573be5f0

    con = connect(name)
    t1 = time.time()
    if 'postgres' in name:
<<<<<<< HEAD
        for row in con.select(columns='id'):
            del con[row.id]

    cli(cmd.replace('y.json', name))
=======
        con.delete([row.id for row in con.select()])

    cli(cmd.replace('testase.json', name))
>>>>>>> 573be5f0
    assert con.get_atoms(H=1)[0].magmom == 1
    count(5)
    count(3, 'hydro')
    count(0, 'foo')
    count(3, abc=42)
    count(3, 'abc')
    count(0, 'abc,foo')
    count(3, 'abc,hydro')
    count(0, foo='bar')
    count(1, formula='H2')
    count(1, formula='H2O')
    count(3, 'fmax<0.1')
    count(1, '0.5<mass<1.5')
    count(5, 'energy')

    id = con.reserve(abc=7)
    assert con[id].abc == 7

    for key in ['calculator', 'energy', 'abc', 'name', 'fmax']:
        count(6, sort=key)
        count(6, sort='-' + key)

    cli('ase -T gui --terminal {}@3'.format(name))

    con.delete([id])

<<<<<<< HEAD
    if not name == 'y.json':  # transfer between db formats
        if name == 'y.db':
            from_db = 'y.json'
            factor = 2
        else:
            from_db = 'y.db'
=======
    if name != 'testase.json':  # transfer between db formats
        if name == 'testase.db':
            from_db = 'testase.json'
            factor = 2
        else:
            from_db = 'testase.db'
>>>>>>> 573be5f0
            factor = 3

        cli('ase db {} --insert-into {}'.format(from_db, name))

        count(5 * factor)
        count(3 * factor, 'hydro')
        count(0, 'foo')
        count(3 * factor, abc=42)
        count(3 * factor, 'abc')
        count(0, 'abc,foo')
        count(3 * factor, 'abc,hydro')
        count(0, foo='bar')
        count(factor, formula='H2')
        count(factor, formula='H2O')
        count(3 * factor, 'fmax<0.1')
        count(factor, '0.5<mass<1.5')
        count(5 * factor, 'energy')

    t2 = time.time()

    print('----------------------------------')
    print('Finnished test for {}'.format(name))
    print('runtime = {} sec'.format(t2 - t1))
    print('----------------------------------')


print('Total runtime = {} sec'.format(t2 - t0))<|MERGE_RESOLUTION|>--- conflicted
+++ resolved
@@ -14,27 +14,13 @@
 ase db -v testase.json "H>0" -k hydro=1,abc=42,foo=bar &&
 ase db -v testase.json "H>0" --delete-keys foo"""
 
+
 def count(n, *args, **kwargs):
     m = len(list(con.select(columns=['id'], *args, **kwargs)))
     assert m == n, (m, n)
 
 
 t0 = time.time()
-<<<<<<< HEAD
-for name in ['y.json', 'y.db', 'postgresql']:
-    if name == 'postgresql':
-        if os.environ.get('POSTGRES_DB'):  # gitlab-ci
-            name = 'postgresql://ase:pw@postgres:5432/y'
-        else:  # local
-            name = 'postgresql://ase:pw@localhost:5432/y'
-            # psql -c "drop database if exists y;" &
-            # psql -c "drop role if exists ase;" &
-            pgcmd = """
-            psql -c "create role ase with password 'pw';" &
-            psql -c "create database y;"
-            """
-            cli(pgcmd)
-=======
 for name in ['testase.json', 'testase.db', 'postgresql']:
     if name == 'postgresql':
         if os.environ.get('POSTGRES_DB'):  # gitlab-ci
@@ -43,21 +29,13 @@
             name = os.environ.get('ASE_TEST_POSTGRES_URL')
             if name is None:
                 continue
->>>>>>> 573be5f0
 
     con = connect(name)
     t1 = time.time()
     if 'postgres' in name:
-<<<<<<< HEAD
-        for row in con.select(columns='id'):
-            del con[row.id]
-
-    cli(cmd.replace('y.json', name))
-=======
         con.delete([row.id for row in con.select()])
 
     cli(cmd.replace('testase.json', name))
->>>>>>> 573be5f0
     assert con.get_atoms(H=1)[0].magmom == 1
     count(5)
     count(3, 'hydro')
@@ -84,21 +62,12 @@
 
     con.delete([id])
 
-<<<<<<< HEAD
-    if not name == 'y.json':  # transfer between db formats
-        if name == 'y.db':
-            from_db = 'y.json'
-            factor = 2
-        else:
-            from_db = 'y.db'
-=======
     if name != 'testase.json':  # transfer between db formats
         if name == 'testase.db':
             from_db = 'testase.json'
             factor = 2
         else:
             from_db = 'testase.db'
->>>>>>> 573be5f0
             factor = 3
 
         cli('ase db {} --insert-into {}'.format(from_db, name))
