from pathlib import Path

import numpy as np
import pytest

import ase.gui.ui as ui
from ase import Atoms
from ase.build import bulk, molecule
from ase.calculators.singlepoint import SinglePointCalculator
<<<<<<< HEAD
from ase.build import molecule, bulk
import ase.gui.ui as ui
from ase.gui.i18n import _
from ase.gui.save import save_dialog
=======
from ase.gui.gui import GUI
from ase.gui.i18n import _
>>>>>>> 0273bfbb
from ase.gui.quickinfo import info
from ase.gui.save import save_dialog


class GUIError(Exception):
    def __init__(self, title, text=None):
        super().__init__(title, text)


def mock_gui_error(title, text=None):
    raise GUIError(title, text)


@pytest.fixture(autouse=True)
def no_blocking_errors_monkeypatch(monkeypatch):
    # If there's an unexpected error in one of the tests, we don't
    # want a blocking dialog to lock the whole test suite:
    for name in ['error', 'showerror', 'showwarning', 'showinfo']:
        monkeypatch.setattr(ui, name, mock_gui_error)
    # orig_ui_error = ui.error
    # ui.error = mock_gui_error
    # ui.showerror = mock_gui_error
    # ui.showwarning = mock_gui_error
    # ui.showinfo = mock_ugi_error
    # yield
    # ui.error = orig_ui_error


@pytest.fixture
def atoms(gui):
    atoms = bulk('Ti') * (2, 2, 2)
    gui.new_atoms(atoms)
    return atoms


@pytest.fixture
def animation(guifactory):
    images = [bulk(sym) for sym in ['Cu', 'Ag', 'Au']]
    gui = guifactory(images)
    return gui


def test_about(gui):
    ui.about('name', 'version:1.1.1', 'http://webpage.org')


def test_helpwindow(gui):
    ui.helpwindow('some\n multiline\n text')


def test_nanotube(gui):
    nt = gui.nanotube_window()
    nt.apply()
    nt.element[1].value = '?'
    with pytest.raises(GUIError):
        nt.apply()

    nt.element[1].value = 'C'
    nt.ok()
    assert len(gui.images[0]) == 20


def test_nanoparticle(gui):
    n = gui.nanoparticle_window()
    n.element.symbol = 'W'  # test bcc
    n.set_structure_data()
    n.apply()
    assert len(gui.images[0]) == 57
    assert gui.images[0].get_distance(44, 45) == pytest.approx(2.737, 0.001)
    n.structure_cb.value = n.structure_names['sc']
    n.update_structure()
    n.apply()
    assert len(gui.images[0]) == 231
    assert gui.images[0].get_distance(143, 145) == pytest.approx(3.160, 0.001)
    n.structure_cb.value = n.structure_names['hcp']
    n.update_structure()
    n.apply()
    assert len(gui.images[0]) == 257
    assert gui.images[0].get_distance(4, 5) == pytest.approx(3.0, 0.001)
    assert gui.images[0].get_distance(11, 5) == pytest.approx(3.160, 0.001)
    n.element.symbol = 'Cu'  # test fcc
    n.set_structure_data()
    n.apply()
    assert len(gui.images[0]) == 675
    assert gui.images[0].get_distance(0, 1) == pytest.approx(2.553, 0.001)
    n.method_cb.value = 'wulff'
    n.update_gui_method()
    n.apply()
    assert len(gui.images[0]) == 135
    assert gui.images[0].get_distance(0, 1) == pytest.approx(2.553, 0.001)


def test_color(gui):
    a = Atoms('C10', magmoms=np.linspace(1, -1, 10))
    a.positions[:] = np.linspace(0, 9, 10)[:, None]
    a.calc = SinglePointCalculator(a, forces=a.positions)
    che = np.linspace(100, 110, 10)
    mask = [0] * 10
    mask[5] = 1
    a.set_array('corehole_energies', np.ma.array(che, mask=mask))
    gui.new_atoms(a)
    c = gui.colors_window()
    c.toggle('force')
    c.toggle('magmom')
    activebuttons = [button.active for button in c.radio.buttons]
    assert activebuttons == [1, 0, 1, 0, 0, 1, 1, 1], activebuttons
    c.toggle('corehole_energies')
    c.change_mnmx(101, 120)


def test_settings(gui):
    gui.new_atoms(molecule('H2O'))
    s = gui.settings()
    s.scale.value = 1.9
    s.scale_radii()


def test_rotate(gui):
    gui.window['toggle-show-bonds'] = True
    gui.new_atoms(molecule('H2O'))
    gui.rotate_window()


def test_open_and_save(gui, testdir):
    mol = molecule('H2O')
    for i in range(3):
        mol.write('h2o.json')
    gui.open(filename='h2o.json')
    save_dialog(gui, 'h2o.cif@-1')


@pytest.mark.parametrize('filename', [
    None, 'output.png', 'output.eps',
    'output.pov', 'output.traj', 'output.traj@0',
])
def test_export_graphics(gui, testdir, with_bulk_ti, monkeypatch, filename):
    # Monkeypatch the blocking dialog:
    monkeypatch.setattr(ui.SaveFileDialog, 'go', lambda event: filename)
    gui.save()
    if filename is not None:
        realfilename = filename.rsplit('@')[0]
        assert Path(realfilename).is_file()


def test_fracocc(gui, testdir):
    from ase.test.fio.test_cif import content
    with open('./fracocc.cif', 'w') as fd:
        fd.write(content)
    gui.open(filename='fracocc.cif')


def test_povray(gui, testdir):
    mol = molecule('H2O')
    gui.new_atoms(mol)  # not gui.set_atoms(mol)
    n = gui.render_window()
    assert n.basename_widget.value == 'H2O'
    n.run_povray_widget.check.deselect()
    n.keep_files_widget.check.select()
    # can't set attribute n.run.povray_widge.value = False
    n.ok()
    ini = Path('./H2O.ini')
    pov = Path('./H2O.pov')
    assert ini.is_file()
    assert pov.is_file()

    with open(ini, 'r') as _:
        _ = _.read()
        assert 'H2O' in _
    with open(pov, 'r') as _:
        _ = _.read()
        assert 'atom' in _


@pytest.fixture
def with_bulk_ti(gui):
    atoms = bulk('Ti') * (2, 2, 2)
    gui.new_atoms(atoms)


@pytest.fixture
def modify(gui, with_bulk_ti):
    gui.images.selected[:4] = True
    return gui.modify_atoms()


def test_select_atoms(gui, with_bulk_ti):
    gui.select_all()
    assert all(gui.images.selected)
    gui.invert_selection()
    assert not any(gui.images.selected)


def test_modify_element(gui, modify):
    class MockElement:
        Z = 79
    modify.set_element(MockElement())
    assert all(gui.atoms.symbols[:4] == 'Au')
    assert all(gui.atoms.symbols[4:] == 'Ti')


def test_modify_tag(gui, modify):
    modify.tag.value = 17
    modify.set_tag()
    tags = gui.atoms.get_tags()
    assert all(tags[:4] == 17)
    assert all(tags[4:] == 0)


def test_modify_magmom(gui, modify):
    modify.magmom.value = 3
    modify.set_magmom()
    magmoms = gui.atoms.get_initial_magnetic_moments()
    assert magmoms[:4] == pytest.approx(3)
    assert all(magmoms[4:] == 0)


def test_repeat(gui):
    fe = bulk('Fe')
    gui.new_atoms(fe)
    repeat = gui.repeat_window()

    multiplier = [2, 3, 4]
    expected_atoms = fe * multiplier
    natoms = np.prod(multiplier)
    for i, value in enumerate(multiplier):
        repeat.repeat[i].value = value

    repeat.change()
    assert len(gui.atoms) == natoms
    assert gui.atoms.positions == pytest.approx(expected_atoms.positions)
    assert gui.atoms.cell == pytest.approx(fe.cell[:])  # Still old cell

    repeat.set_unit_cell()
    assert gui.atoms.cell[:] == pytest.approx(expected_atoms.cell[:])


def test_surface(gui):
    assert len(gui.atoms) == 0
    surf = gui.surface_window()
    surf.element.symbol = 'Au'
    surf.apply()
    assert len(gui.atoms) > 0
    assert gui.atoms.cell.rank == 2


def test_movie(animation):
    movie = animation.movie_window
    assert movie is not None

    movie.play()
    movie.stop()
    movie.close()


def test_reciprocal(gui):
    # XXX should test 1D, 2D, and it should work correctly of course
    gui.new_atoms(bulk('Au'))
    reciprocal = gui.reciprocal()
    reciprocal.terminate()
    exitcode = reciprocal.wait(timeout=5)
    assert exitcode != 0


def test_bad_reciprocal(gui):
    # No cell at all
    with pytest.raises(GUIError):
        gui.reciprocal()


def test_add_atoms(gui):
    dia = gui.add_atoms()
    dia.combobox.value = 'CH3CH2OH'
    assert len(gui.atoms) == 0
    dia.add()
    assert str(gui.atoms.symbols) == str(molecule('CH3CH2OH').symbols)


def test_cell_editor(gui):
    au = bulk('Au')
    gui.new_atoms(au.copy())

    dia = gui.cell_editor()

    ti = bulk('Ti')

    dia.update(ti.cell, ti.pbc)
    dia.apply_vectors()
    # Tolerance reflects the rounding (currently 7 digits)
    tol = 3e-7
    assert np.abs(gui.atoms.cell - ti.cell).max() < tol

    dia.update(ti.cell * 2, ti.pbc)
    dia.apply_magnitudes()
    assert np.abs(gui.atoms.cell - 2 * ti.cell).max() < tol

    dia.update(np.eye(3), ti.pbc)
    dia.apply_angles()
    assert abs(gui.atoms.cell.angles() - 90).max() < tol

    newpbc = [0, 1, 0]
    dia.update(np.eye(3), newpbc)
    dia.apply_pbc()
    assert (gui.atoms.pbc == newpbc).all()


def test_constrain(gui, atoms):
    gui.select_all()
    dia = gui.constraints_window()

    assert len(atoms.constraints) == 0
    dia.selected()  # constrain selected
    assert len(atoms.constraints) == 1

    assert sorted(atoms.constraints[0].index) == list(range(len(atoms)))


def different_dimensionalities():
    yield molecule('H2O')
    yield Atoms('X', cell=[1, 0, 0], pbc=[1, 0, 0])
    yield Atoms('X', cell=[1, 1, 0], pbc=[1, 1, 0])
    yield bulk('Au')


@pytest.mark.parametrize('atoms', different_dimensionalities())
def test_quickinfo(gui, atoms):
    gui.new_atoms(atoms)
    # (Note: String can be in any language)
    refstring = _('Single image loaded.')
    infostring = info(gui)
    assert refstring in infostring

    dia = gui.quick_info_window()
    # This is a bit weird and invasive ...
    txt = dia.things[0].text
    assert refstring in txt


def test_clipboard_copy(gui):
    atoms = molecule('CH3CH2OH')
    gui.new_atoms(atoms)
    gui.select_all()
    assert all(gui.selected_atoms().symbols == atoms.symbols)
    gui.copy_atoms_to_clipboard()
    newatoms = gui.clipboard.get_atoms()
    assert newatoms is not atoms
    assert newatoms == atoms


def test_clipboard_cut_paste(gui):
    atoms = molecule('H2O')
    gui.new_atoms(atoms.copy())
    assert len(gui.atoms) == 3
    gui.select_all()
    gui.cut_atoms_to_clipboard()
    assert len(gui.atoms) == 0
    assert atoms == gui.clipboard.get_atoms()


def test_clipboard_paste_onto_empty(gui):
    atoms = bulk('Ti')
    gui.clipboard.set_atoms(atoms)
    gui.paste_atoms_from_clipboard()
    # (The paste includes cell and pbc when existing atoms are empty)
    assert gui.atoms == atoms


def test_clipboard_paste_onto_existing(gui):
    ti = bulk('Ti')
    gui.new_atoms(ti.copy())
    assert gui.atoms == ti
    h2o = molecule('H2O')
    gui.clipboard.set_atoms(h2o)
    gui.paste_atoms_from_clipboard()
    assert gui.atoms == ti + h2o


@pytest.mark.parametrize('text', [
    '',
    'invalid_atoms',
    '[1, 2, 3]',  # valid JSON but not Atoms
])
def test_clipboard_paste_invalid(gui, text):
    gui.clipboard.set_text(text)
    with pytest.raises(GUIError):
        gui.paste_atoms_from_clipboard()


def window():

    def hello(event=None):
        print('hello', event)

    menu = [('Hi', [ui.MenuItem('_Hello', hello, 'Ctrl+H')]),
            ('Hell_o', [ui.MenuItem('ABC', hello, choices='ABC')])]
    win = ui.MainWindow('Test', menu=menu)

    win.add(ui.Label('Hello'))
    win.add(ui.Button('Hello', hello))

    r = ui.Rows([ui.Label(x * 7) for x in 'abcd'])
    win.add(r)
    r.add('11111\n2222\n333\n44\n5')

    def abc(x):
        print(x, r.rows)

    cb = ui.ComboBox(['Aa', 'Bb', 'Cc'], callback=abc)
    win.add(cb)

    rb = ui.RadioButtons(['A', 'B', 'C'], 'ABC', abc)
    win.add(rb)

    b = ui.CheckButton('Hello')

    def hi():
        print(b.value, rb.value, cb.value)
        del r[2]
        r.add('-------------')

    win.add([b, ui.Button('Hi', hi)])

    return win


def runcallbacks(win):
    win.things[1].callback()
    win.things[1].callback()
    win.close()


def test_callbacks(display):
    win = window()
    win.win.after_idle(runcallbacks)<|MERGE_RESOLUTION|>--- conflicted
+++ resolved
@@ -7,15 +7,7 @@
 from ase import Atoms
 from ase.build import bulk, molecule
 from ase.calculators.singlepoint import SinglePointCalculator
-<<<<<<< HEAD
-from ase.build import molecule, bulk
-import ase.gui.ui as ui
 from ase.gui.i18n import _
-from ase.gui.save import save_dialog
-=======
-from ase.gui.gui import GUI
-from ase.gui.i18n import _
->>>>>>> 0273bfbb
 from ase.gui.quickinfo import info
 from ase.gui.save import save_dialog
 
