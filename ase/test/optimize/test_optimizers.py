import pytest

from ase.build import bulk
from ase.calculators.emt import EMT
from ase.cluster import Icosahedron
from ase.optimize import (
    BFGS,
    FIRE,
    LBFGS,
    Berny,
    BFGSLineSearch,
    GoodOldQuasiNewton,
    GPMin,
    LBFGSLineSearch,
    MDMin,
    ODE12r,
)
from ase.optimize.precon import PreconFIRE, PreconLBFGS, PreconODE12r
from ase.optimize.sciopt import SciPyFminBFGS, SciPyFminCG


optclasses = [
    MDMin,
    FIRE,
    LBFGS,
    LBFGSLineSearch,
    BFGSLineSearch,
    BFGS,
    GoodOldQuasiNewton,
    GPMin,
    SciPyFminCG,
    SciPyFminBFGS,
    PreconLBFGS,
    PreconFIRE,
    Berny,
    ODE12r,
    PreconODE12r,
]


@pytest.fixture(name="ref_atoms")
def fixture_ref_atoms(optcls):
    if optcls is Berny:
        ref_atoms = Icosahedron("Ag", 2, 3.82975)
        ref_atoms.calc = EMT()
        return ref_atoms

    ref_atoms = bulk("Au")
    ref_atoms.calc = EMT()
    ref_atoms.get_potential_energy()
    return ref_atoms


@pytest.fixture(name="atoms")
def fixture_atoms(ref_atoms, optcls):
    if optcls is Berny:
        atoms = ref_atoms.copy()
        floor = 7
    else:
        atoms = ref_atoms * (2, 2, 2)
        floor = 0.45

    atoms.calc = EMT()
    atoms.rattle(stdev=0.1, seed=7)
    e_unopt = atoms.get_potential_energy()
    assert e_unopt > floor
    return atoms


@pytest.fixture(name="optcls", params=optclasses)
def fixture_optcls(request):
    optcls = request.param
    if optcls is Berny:
        pytest.importorskip("berny")  # check if pyberny installed
    return optcls


<<<<<<< HEAD
@pytest.mark.optimize
@pytest.mark.parametrize('optcls', optclasses)
@pytest.mark.filterwarnings('ignore: estimate_mu')
def test_optimize(optcls, atoms, ref_atoms, testdir):
    if optcls is Berny:
        pytest.importorskip('berny')  # check if pyberny installed
        optcls = partial(optcls, dihedral=False)
        optcls.__name__ = Berny.__name__
        atoms, ref_atoms = atoms_no_pbc()
    kw = {}
=======
@pytest.fixture(name="kwargs")
def fixture_kwargs(optcls):
    kwargs = {}
>>>>>>> c8b12a4c
    if optcls is PreconLBFGS:
        kwargs["precon"] = None
    if optcls is Berny:
        kwargs["dihedral"] = False
    yield kwargs
    kwargs = {}


@pytest.mark.filterwarnings("ignore: estimate_mu")
def test_optimize(optcls, atoms, ref_atoms, kwargs):
    """Test if forces can be converged using the optimizer."""
    fmax = 0.01
    with optcls(atoms, **kwargs) as opt:
        is_converged = opt.run(fmax=fmax)
    assert is_converged  # check if opt.run() returns True when converged

    forces = atoms.get_forces()
    final_fmax = max((forces**2).sum(axis=1) ** 0.5)
    ref_energy = ref_atoms.get_potential_energy()
    e_opt = atoms.get_potential_energy() * len(ref_atoms) / len(atoms)
    e_err = abs(e_opt - ref_energy)

    print(f"{optcls.__name__:>20}:", end=" ")
    print(f"fmax={final_fmax:.05f} eopt={e_opt:.06f} err={e_err:06e}")

    assert final_fmax < fmax
    assert e_err < 1.75e-5  # (This tolerance is arbitrary)


def test_unconverged(optcls, atoms, kwargs):
    """Test if things work properly when forces are not converged."""
    fmax = 1e-9  # small value to not get converged
    with optcls(atoms, **kwargs) as opt:
        opt.run(fmax=fmax, steps=1)  # only one step to not get converged
    assert not opt.converged()<|MERGE_RESOLUTION|>--- conflicted
+++ resolved
@@ -75,22 +75,9 @@
     return optcls
 
 
-<<<<<<< HEAD
-@pytest.mark.optimize
-@pytest.mark.parametrize('optcls', optclasses)
-@pytest.mark.filterwarnings('ignore: estimate_mu')
-def test_optimize(optcls, atoms, ref_atoms, testdir):
-    if optcls is Berny:
-        pytest.importorskip('berny')  # check if pyberny installed
-        optcls = partial(optcls, dihedral=False)
-        optcls.__name__ = Berny.__name__
-        atoms, ref_atoms = atoms_no_pbc()
-    kw = {}
-=======
 @pytest.fixture(name="kwargs")
 def fixture_kwargs(optcls):
     kwargs = {}
->>>>>>> c8b12a4c
     if optcls is PreconLBFGS:
         kwargs["precon"] = None
     if optcls is Berny:
@@ -99,6 +86,7 @@
     kwargs = {}
 
 
+@pytest.mark.optimize
 @pytest.mark.filterwarnings("ignore: estimate_mu")
 def test_optimize(optcls, atoms, ref_atoms, kwargs):
     """Test if forces can be converged using the optimizer."""
@@ -120,6 +108,7 @@
     assert e_err < 1.75e-5  # (This tolerance is arbitrary)
 
 
+@pytest.mark.optimize
 def test_unconverged(optcls, atoms, kwargs):
     """Test if things work properly when forces are not converged."""
     fmax = 1e-9  # small value to not get converged
