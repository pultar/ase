--- conflicted
+++ resolved
@@ -6,18 +6,14 @@
 from ase.calculators.emt import EMT
 from ase.optimize import QuasiNewton
 from ase.phonons import Phonons
-<<<<<<< HEAD
-from ase.thermochemistry import (CrystalThermo, HarmonicThermo, HinderedThermo,
-                                 IdealGasThermo, QuasiHarmonicThermo,
-                                 MSRRHOThermo)
-=======
 from ase.thermochemistry import (
     CrystalThermo,
     HarmonicThermo,
     HinderedThermo,
     IdealGasThermo,
+    QuasiHarmonicThermo,
+    MSRRHOThermo
 )
->>>>>>> d0ef03f3
 from ase.vibrations import Vibrations
 
 
