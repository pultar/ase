import os
from random import randint
import numpy as np
from ase.calculators.cluster_expansion import ClusterExpansion
from ase.ce import BulkCrystal, BulkSpacegroup, CorrFunction
from ase.build import bulk
from ase.spacegroup import crystal
from ase.ce.tools import wrap_and_sort_by_position
from ase.visualize import view


def generate_ex_eci(setting):
    cf = CorrFunction(setting)
    cf = cf.get_cf(setting.atoms)
    eci = {key: -0.001 for key in cf}
    return eci


def get_binary():
    """Return a simple binary test structure."""
    bc_setting = BulkCrystal(crystalstructure="fcc",
                             a=4.05,
                             basis_elements=[["Au", "Cu"]],
                             size=[3, 3, 3],
                             conc_args={"conc_ratio_min_1": [[1, 0]],
                                        "conc_ratio_max_1": [[0, 1]]},
                             db_name=db_name)

    atoms = bulk("Au", crystalstructure="fcc", a=4.05)
    atoms = atoms * (3, 3, 3)
    for i in range(int(len(atoms) / 2)):
        atoms[i].symbol = "Au"
        atoms[-i - 1].symbol = "Cu"
    return bc_setting, wrap_and_sort_by_position(atoms)


def get_ternary():
    """Return a ternary test structure."""
    bc_setting = BulkCrystal(crystalstructure="fcc",
                             a=4.05,
                             basis_elements=[["Au", "Cu", "Zn"]],
                             size=[3, 3, 3],
                             conc_args={"conc_ratio_min_1": [[1, 0, 0]],
                                        "conc_ratio_max_1": [[0, 1, 0]],
                                        "conc_ratio_min_2": [[2, 0, 0]],
                                        "conc_ratio_max_2": [[0, 1, 1]]},
                             db_name=db_name)

    atoms = bulk("Au", crystalstructure="fcc", a=4.05)
    atoms = atoms * (3, 3, 3)
    for i in range(2):
        atoms[3 * i].symbol = "Au"
        atoms[3 * i + 1].symbol = "Cu"
        atoms[3 * i + 2].symbol = "Zn"
    return bc_setting, wrap_and_sort_by_position(atoms)

def get_rocksalt():
    """Test rocksalt where passed atoms with background_atoms."""
    setting = BulkCrystal(basis_elements=[['Li', 'X', 'V'],
                                          ['O']],
                          crystalstructure='rocksalt',
                          a=4.05,
                          size=[3, 3, 3],
                          conc_args={"conc_ratio_min_1": [[2, 0, 1], [3]],
                                     "conc_ratio_max_1": [[2, 1, 0], [3]]},
                          db_name=db_name,
                          max_cluster_size=3,
                          ignore_background_atoms=True)

    atoms = bulk("LiO", crystalstructure="rocksalt", a=4.05)
    atoms = atoms * (3, 3, 3)
    Li_indx = [a.index for a in atoms if a.symbol == 'Li']
    for i in range(18):
        if i < 9:
            atoms[Li_indx[i]].symbol = 'V'
        else:
            atoms[Li_indx[i]].symbol = 'X'
    return setting, wrap_and_sort_by_position(atoms)

def get_spacegroup():
    """Test rocksalt where passed atoms."""
    basis = [(0., 0., 0.),
             (0.3894, 0.1405, 0.),
             (0.201,  0.3461, 0.5),
             (0.2244, 0.3821, 0.)]
    spacegroup = 55
    cellpar = [6.25, 7.4, 3.83, 90, 90, 90]
    size = [2, 2, 2]

    setting = BulkSpacegroup(basis_elements=[['O', 'X'], ['O', 'X'],
                                             ['O', 'X'], ['Ta']],
                             basis=basis,
                             spacegroup=spacegroup,
                             cellpar=cellpar,
                             size=size,
                             conc_args={"conc_ratio_min_1": [[5, 0], [2]],
                                        "conc_ratio_max_1": [[4, 1], [2]]},
                             db_name=db_name,
                             max_cluster_size=3,
                             grouped_basis=[[0, 1, 2], [3]])

    atoms = crystal(symbols=['O', 'X', 'O', 'Ta'], basis=basis,
                    spacegroup=spacegroup, cell=None,
                    cellpar=cellpar, ab_normal=(0, 0, 1),
                    size=size, primitive_cell=False)

    return setting, wrap_and_sort_by_position(atoms)


def test_update_correlation_functions(setting, atoms, n_trial_configs=20,
                                      fixed=[]):
    cf = CorrFunction(setting)

    eci = generate_ex_eci(setting)

    calc = ClusterExpansion(setting, cluster_name_eci=eci)
    atoms.set_calculator(calc)

    for _ in range(n_trial_configs):
        print('hello {}'.format(_))
        indx1 = randint(0, len(atoms) - 1)
        symb1 = atoms[indx1].symbol
        while symb1 in fixed:
            indx1 = randint(0, len(atoms) - 1)
            symb1 = atoms[indx1].symbol
        symb2 = symb1
        while symb2 == symb1 or symb2 in fixed:
            indx2 = randint(0, len(atoms) - 1)
            symb2 = atoms[indx2].symbol

        atoms[indx1].symbol = symb2
        atoms[indx2].symbol = symb1

        # The calculator should update its correlation functions
        # when the energy is computed
        energy = atoms.get_potential_energy()
        brute_force_cf = cf.get_cf_by_cluster_names(atoms, calc.cluster_names,
                                                    return_type="array")
        assert np.allclose(brute_force_cf, calc.cf)


<<<<<<< HEAD
db_name = 'test_calc.db'
binary_setting, bin_atoms = get_binary()
test_update_correlation_functions(binary_setting, bin_atoms, n_trial_configs=5)
=======
db_name = 'CE_calc_test.db'
print('binary')
bin_setting, bin_atoms = get_binary()
test_update_correlation_functions(bin_setting, bin_atoms, n_trial_configs=5)
os.remove(db_name)

print('ternary')
tern_setting, tern_atoms = get_ternary()
test_update_correlation_functions(tern_setting, tern_atoms, n_trial_configs=5)
os.remove(db_name)

print('rocksalt')
rs_setting, rs_atoms = get_rocksalt()
test_update_correlation_functions(rs_setting, rs_atoms, n_trial_configs=5,
                                  fixed=['O'])
>>>>>>> 7d773aff
os.remove(db_name)

print('spacegroup')
sp_setting, sp_atoms = get_spacegroup()
test_update_correlation_functions(sp_setting, sp_atoms, n_trial_configs=5,
                                  fixed=['Ta'])
os.remove(db_name)<|MERGE_RESOLUTION|>--- conflicted
+++ resolved
@@ -139,11 +139,6 @@
         assert np.allclose(brute_force_cf, calc.cf)
 
 
-<<<<<<< HEAD
-db_name = 'test_calc.db'
-binary_setting, bin_atoms = get_binary()
-test_update_correlation_functions(binary_setting, bin_atoms, n_trial_configs=5)
-=======
 db_name = 'CE_calc_test.db'
 print('binary')
 bin_setting, bin_atoms = get_binary()
@@ -159,7 +154,6 @@
 rs_setting, rs_atoms = get_rocksalt()
 test_update_correlation_functions(rs_setting, rs_atoms, n_trial_configs=5,
                                   fixed=['O'])
->>>>>>> 7d773aff
 os.remove(db_name)
 
 print('spacegroup')
