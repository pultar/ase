--- conflicted
+++ resolved
@@ -21,11 +21,6 @@
     Only the call to the optimizer is still needed
     """
 
-<<<<<<< HEAD
-    def __init__(self, atoms, logfile='-', trajectory=None,
-                 callback_always=False, alpha=70.0, master=None,
-                 force_consistent=None, method=None, options=None):
-=======
     def __init__(
         self,
         atoms: Atoms,
@@ -36,7 +31,6 @@
         master: Optional[bool] = None,
         force_consistent: Optional[bool] = None,
     ):
->>>>>>> 0273bfbb
         """Initialize object
 
         Parameters:
