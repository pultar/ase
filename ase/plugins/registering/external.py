"""
In this plugins, external calculators/viewers/formats
(either the old long known by ASE, or the ones registered using entry-points)
are present. This way of registering calculators/... is deprecated.

Formerly, view plugins could be registered through the entrypoint system,
in with the following in a module, such as a `viewer.py` file:

```python3
VIEWER_ENTRYPOINT = ExternalViewer(
    desc="Visualization using <my package>",
    module="my_package.viewer"
)
```

Where module `my_package.viewer` contains a `view_my_viewer` function taking
and `ase.Atoms` object as the first argument, and also `**kwargs`.

Then ones needs to register an entry point in `pyproject.toml` with

```toml
[project.entry-points."ase.visualize"]
my_viewer = "my_package.viewer:VIEWER_ENTRYPOINT"
```

After this, call to `ase.visualize.view(atoms, viewer='my_viewer')` will be
forwarded to `my_package.viewer.view_my_viewer` function.
"""

import warnings
<<<<<<< HEAD
from ase.utils.plugins import ExternalIOFormat
from ase.utils.plugins import ExternalViewer
from importlib.metadata import entry_points
=======
from importlib.metadata import entry_points

from ase.io.formats import define_io_format
from ase.plugins import register_calculator
from ase.utils.plugins import ExternalIOFormat, ExternalViewer
from ase.visualize.viewers import define_viewer
>>>>>>> 512a8e1f

plugin_name = 'external'


def register_external_io_format(plugin, entry_point):
    """ Used in test """

    fmt = entry_point.load()
    # if entry_point.name in ioformats:
    #    raise ValueError(f'Format {entry_point.name} already defined')
    if not isinstance(fmt, ExternalIOFormat):
        raise TypeError('Wrong type for registering external IO formats '
                        f'in format {entry_point.name}, expected '
                        'ExternalIOFormat')
    return plugin.register_io_format(name=entry_point.name, **fmt._asdict(), external=True)


def _register_external_io_formats(plugin, group):

    if hasattr(entry_points(), 'select'):
        fmt_entry_points = entry_points().select(group=group)
    else:
        fmt_entry_points = entry_points().get(group, ())

    for entry_point in fmt_entry_points:
        try:
            register_external_io_format(plugin, entry_point)
        except Exception as exc:
            warnings.warn(
                'Failed to register external '
                f'IO format {entry_point.name}: {exc}'
            )


def _register_external_viewer_formats(plugin, group):

    def define_external_viewer(entry_point):
        """Define external viewer"""

        viewer_def = entry_point.load()
        # if entry_point.name in VIEWERS:
        #    raise ValueError(f"Format {entry_point.name} already defined")
        if not isinstance(viewer_def, ExternalViewer):
            raise TypeError(
                "Wrong type for registering external IO formats "
                f"in format {entry_point.name}, expected "
                "ExternalViewer"
            )
        return plugin.register_viewer(name=entry_point.name, **viewer_def._asdict(),
                             external=True)

    if hasattr(entry_points(), "select"):
        viewer_entry_points = entry_points().select(group=group)
    else:
        viewer_entry_points = entry_points().get(group, ())

    for entry_point in viewer_entry_points:
        try:
            define_external_viewer(entry_point)
        except Exception as exc:
            warnings.warn(
                "Failed to register external "
                f"Viewer {entry_point.name}: {exc}"
            )


def ase_register(plugin):
    plugin.register_calculator("asap3.EMT", 'asap')
    plugin.register_calculator("gpaw.GPAW")
    plugin.register_calculator("hotbit.Calculator", name='hotbit')

    # Register IO formats exposed through the ase.ioformats entry point
    _register_external_io_formats(plugin, 'ase.ioformats')
    _register_external_viewer_formats(plugin, 'ase.visualize')<|MERGE_RESOLUTION|>--- conflicted
+++ resolved
@@ -3,8 +3,8 @@
 (either the old long known by ASE, or the ones registered using entry-points)
 are present. This way of registering calculators/... is deprecated.
 
-Formerly, view plugins could be registered through the entrypoint system,
-in with the following in a module, such as a `viewer.py` file:
+Formerly, view plugins could be registered through the entrypoint system in
+with the following in a module, such as a `viewer.py` file:
 
 ```python3
 VIEWER_ENTRYPOINT = ExternalViewer(
@@ -28,18 +28,9 @@
 """
 
 import warnings
-<<<<<<< HEAD
-from ase.utils.plugins import ExternalIOFormat
-from ase.utils.plugins import ExternalViewer
-from importlib.metadata import entry_points
-=======
 from importlib.metadata import entry_points
 
-from ase.io.formats import define_io_format
-from ase.plugins import register_calculator
 from ase.utils.plugins import ExternalIOFormat, ExternalViewer
-from ase.visualize.viewers import define_viewer
->>>>>>> 512a8e1f
 
 plugin_name = 'external'
 
@@ -54,7 +45,8 @@
         raise TypeError('Wrong type for registering external IO formats '
                         f'in format {entry_point.name}, expected '
                         'ExternalIOFormat')
-    return plugin.register_io_format(name=entry_point.name, **fmt._asdict(), external=True)
+    return plugin.register_io_format(name=entry_point.name, **fmt._asdict(),
+                                     external=True)
 
 
 def _register_external_io_formats(plugin, group):
@@ -88,8 +80,9 @@
                 f"in format {entry_point.name}, expected "
                 "ExternalViewer"
             )
-        return plugin.register_viewer(name=entry_point.name, **viewer_def._asdict(),
-                             external=True)
+        return plugin.register_viewer(name=entry_point.name,
+                                      **viewer_def._asdict(),
+                                      external=True)
 
     if hasattr(entry_points(), "select"):
         viewer_entry_points = entry_points().select(group=group)
