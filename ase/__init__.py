--- conflicted
+++ resolved
@@ -18,11 +18,7 @@
 
 
 __all__ = ['Atoms', 'Atom']
-<<<<<<< HEAD
-__version__ = '3.17.0'
-=======
-__version__ = '3.19.0b1'
->>>>>>> 09f9ab4a
+__version__ = '3.18.0'
 
 
 from ase.atom import Atom
