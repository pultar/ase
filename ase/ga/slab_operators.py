"""Operators that work on slabs.
Allowed compositions are respected.
Identical indexing of the slabs are assumed for the cut-splice operator."""
import random
from itertools import permutations
from operator import itemgetter

<<<<<<< HEAD
import numpy as np
from ase.ga.element_mutations import get_row_column
from ase.ga.offspring_creator import OffspringCreator

from collections import Counter
=======
from ase.ga.offspring_creator import OffspringCreator
from ase.ga.element_mutations import get_periodic_table_distance
>>>>>>> bec9bc8d

try:
    import spglib
except ImportError:
    spglib = None


def permute2(atoms):
    i1 = random.choice(range(len(atoms)))
    sym1 = atoms[i1].symbol
    i2 = random.choice([a.index for a in atoms if a.symbol != sym1])
    atoms[i1].symbol = atoms[i2].symbol
    atoms[i2].symbol = sym1


def replace_element(atoms, element_out, element_in):
    syms = np.array(atoms.get_chemical_symbols())
    syms[syms == element_out] = element_in
    atoms.set_chemical_symbols(syms)


def get_add_remove_lists(**kwargs):
    to_add, to_rem = [], []
    for s, amount in kwargs.items():
        if amount > 0:
            to_add.extend([s] * amount)
        elif amount < 0:
            to_rem.extend([s] * abs(amount))
    return to_add, to_rem


def get_minority_element(atoms):
    counter = Counter(atoms.get_chemical_symbols())
    return sorted(counter.items(), key=itemgetter(1), reverse=False)[0][0]


def minority_element_segregate(atoms, layer_tag=1):
    """Move the minority alloy element to the layer specified by the layer_tag,
    Atoms object should contain atoms with the corresponding tag."""
    sym = get_minority_element(atoms)
    layer_indices = set([a.index for a in atoms if a.tag == layer_tag])
    minority_indices = set([a.index for a in atoms if a.symbol == sym])
    change_indices = minority_indices - layer_indices
    in_layer_not_sym = list(layer_indices - minority_indices)
    random.shuffle(in_layer_not_sym)
    if len(change_indices) > 0:
        for i, ai in zip(change_indices, in_layer_not_sym):
            atoms[i].symbol = atoms[ai].symbol
            atoms[ai].symbol = sym


def same_layer_comp(atoms):
    unique_syms, comp = np.unique(sorted(atoms.get_chemical_symbols()),
                                  return_counts=True)
    l = get_layer_comps(atoms)
    sym_dict = dict((s, int(np.array(c) / len(l)))
                    for s, c in zip(unique_syms, comp))
    for la in l:
        correct_by = sym_dict.copy()
        lcomp = dict(
            zip(*np.unique([atoms[i].symbol for i in la], return_counts=True)))
        for s, num in lcomp.items():
            correct_by[s] -= num
        to_add, to_rem = get_add_remove_lists(**correct_by)
        for add, rem in zip(to_add, to_rem):
            ai = random.choice([i for i in la if atoms[i].symbol == rem])
            atoms[ai].symbol = add


def get_layer_comps(atoms, eps=1e-2):
    lc = []
    old_z = np.inf
    for z, ind in sorted([(a.z, a.index) for a in atoms]):
        if abs(old_z - z) < eps:
            lc[-1].append(ind)
        else:
            lc.append([ind])
        old_z = z

    return lc


def get_ordered_composition(syms, pools=None):
    if pools is None:
        pool_index = dict((sym, 0) for sym in set(syms))
    else:
        pool_index = {}
        for i, pool in enumerate(pools):
            if isinstance(pool, str):
                pool_index[pool] = i
            else:
                for sym in set(syms):
                    if sym in pool:
                        pool_index[sym] = i
    syms = [(sym, pool_index[sym], c)
            for sym, c in zip(*np.unique(syms, return_counts=True))]
    unique_syms, pn, comp = zip(
        *sorted(syms, key=lambda k: (k[1] - k[2], k[0])))
    return (unique_syms, pn, comp)


def dummy_func(*args):
    return


class SlabOperator(OffspringCreator):
    def __init__(self, verbose=False, num_muts=1,
                 allowed_compositions=None,
                 distribution_correction_function=None,
                 element_pools=None):
        OffspringCreator.__init__(self, verbose, num_muts=num_muts)

        self.allowed_compositions = allowed_compositions
        self.element_pools = element_pools
        if distribution_correction_function is None:
            self.dcf = dummy_func
        else:
            self.dcf = distribution_correction_function
        # Number of different elements i.e. [2, 1] if len(element_pools) == 2
        # then 2 different elements in pool 1 is allowed but only 1 from pool 2

    def get_symbols_to_use(self, syms):
        """Get the symbols to use for the offspring candidate. The returned
        list of symbols will respect self.allowed_compositions"""
        if self.allowed_compositions is None:
            return syms

        unique_syms, counts = np.unique(syms, return_counts=True)
        comp, unique_syms = zip(*sorted(zip(counts, unique_syms),
                                        reverse=True))

        for cc in self.allowed_compositions:
            comp += (0,) * (len(cc) - len(comp))
            if comp == tuple(sorted(cc)):
                return syms

        comp_diff = self.get_closest_composition_diff(comp)
        to_add, to_rem = get_add_remove_lists(
            **dict(zip(unique_syms, comp_diff)))
        for add, rem in zip(to_add, to_rem):
            tbc = [i for i in range(len(syms)) if syms[i] == rem]
            ai = random.choice(tbc)
            syms[ai] = add
        return syms

    def get_add_remove_elements(self, syms):
        if self.element_pools is None or self.allowed_compositions is None:
            return [], []
        unique_syms, pool_number, comp = get_ordered_composition(
            syms, self.element_pools)
        stay_comp, stay_syms = [], []
        add_rem = {}
        per_pool = len(self.allowed_compositions[0]) / len(self.element_pools)
        pool_count = np.zeros(len(self.element_pools), dtype=int)
        for pn, num, sym in zip(pool_number, comp, unique_syms):
            pool_count[pn] += 1
            if pool_count[pn] <= per_pool:
                stay_comp.append(num)
                stay_syms.append(sym)
            else:
                add_rem[sym] = -num
        # collect elements from individual pools

        diff = self.get_closest_composition_diff(stay_comp)
        add_rem.update(dict((s, c) for s, c in zip(stay_syms, diff)))
        return get_add_remove_lists(**add_rem)

    def get_closest_composition_diff(self, c):
        comp = np.array(c)
        mindiff = 1e10
        allowed_list = list(self.allowed_compositions)
        random.shuffle(allowed_list)
        for ac in allowed_list:
            diff = self.get_composition_diff(comp, ac)
            numdiff = sum([abs(i) for i in diff])
            if numdiff < mindiff:
                mindiff = numdiff
                ccdiff = diff
        return ccdiff

    def get_composition_diff(self, c1, c2):
        difflen = len(c1) - len(c2)
        if difflen > 0:
            c2 += (0,) * difflen
        return np.array(c2) - c1

    def get_possible_mutations(self, a):
        unique_syms, comp = np.unique(sorted(a.get_chemical_symbols()),
                                      return_counts=True)
        min_num = min([i for i in np.ravel(list(self.allowed_compositions))
                       if i > 0])
        muts = set()
        for i, n in enumerate(comp):
            if n != 0:
                muts.add((unique_syms[i], n))
            if n % min_num >= 0:
                for j in range(1, n // min_num):
                    muts.add((unique_syms[i], min_num * j))
        return list(muts)

    def get_all_element_mutations(self, a):
        """Get all possible mutations for the supplied atoms object given
        the element pools."""
        muts = []
        symset = set(a.get_chemical_symbols())
        for sym in symset:
            for pool in self.element_pools:
                if sym in pool:
                    muts.extend([(sym, s) for s in pool if s not in symset])
        return muts

    def finalize_individual(self, indi):
        atoms_string = ''.join(indi.get_chemical_symbols())
        indi.info['key_value_pairs']['atoms_string'] = atoms_string
        return OffspringCreator.finalize_individual(self, indi)


class CutSpliceSlabCrossover(SlabOperator):
    def __init__(self, allowed_compositions=None, element_pools=None,
                 verbose=False,
                 num_muts=1, tries=1000, min_ratio=0.25,
                 distribution_correction_function=None):
        SlabOperator.__init__(self, verbose, num_muts,
                              allowed_compositions,
                              distribution_correction_function,
                              element_pools=element_pools)

        self.tries = tries
        self.min_ratio = min_ratio
        self.descriptor = 'CutSpliceSlabCrossover'

    def get_new_individual(self, parents):
        f, m = parents

        indi = self.initialize_individual(f, self.operate(f, m))
        indi.info['data']['parents'] = [i.info['confid'] for i in parents]

        parent_message = ': Parents {0} {1}'.format(f.info['confid'],
                                                    m.info['confid'])
        return (self.finalize_individual(indi),
                self.descriptor + parent_message)

    def operate(self, f, m):
        child = f.copy()
        fp = f.positions
        ma = np.max(fp.transpose(), axis=1)
        mi = np.min(fp.transpose(), axis=1)

        for _ in range(self.tries):
            # Find center point of cut
            rv = [random.random() for _ in range(3)]  # random vector
            midpoint = (ma - mi) * rv + mi

            # Determine cut plane
            theta = random.random() * 2 * np.pi  # 0,2pi
            phi = random.random() * np.pi  # 0,pi
            e = np.array((np.sin(phi) * np.cos(theta),
                          np.sin(theta) * np.sin(phi),
                          np.cos(phi)))

            # Cut structures
            d2fp = np.dot(fp - midpoint, e)
            fpart = d2fp > 0
            ratio = float(np.count_nonzero(fpart)) / len(f)
            if ratio < self.min_ratio or ratio > 1 - self.min_ratio:
                continue
            syms = np.where(fpart, f.get_chemical_symbols(),
                            m.get_chemical_symbols())
            dists2plane = abs(d2fp)

            # Correct the composition
            # What if only one element pool is represented in the offspring
            to_add, to_rem = self.get_add_remove_elements(syms)

            # Change elements closest to the cut plane
            for add, rem in zip(to_add, to_rem):
                tbc = [(dists2plane[i], i)
                       for i in range(len(syms)) if syms[i] == rem]
                ai = sorted(tbc)[0][1]
                syms[ai] = add

            child.set_chemical_symbols(syms)
            break

        self.dcf(child)

        return child


# Mutations: Random, MoveUp/Down/Left/Right, six or all elements

class RandomCompositionMutation(SlabOperator):
    """Change the current composition to another of the allowed compositions.
    The allowed compositions should be input in the same order as the element pools,
    for example:
    element_pools = [['Au', 'Cu'], ['In', 'Bi']]
    allowed_compositions = [(6, 2), (5, 3)]
    means that there can be 5 or 6 Au and Cu, and 2 or 3 In and Bi.
    """

    def __init__(self, verbose=False, num_muts=1, element_pools=None,
                 allowed_compositions=None,
                 distribution_correction_function=None):
        SlabOperator.__init__(self, verbose, num_muts,
                              allowed_compositions,
                              distribution_correction_function,
                              element_pools=element_pools)

        self.descriptor = 'RandomCompositionMutation'

    def get_new_individual(self, parents):
        f = parents[0]
        parent_message = ': Parent {0}'.format(f.info['confid'])

        if self.allowed_compositions is None:
            if len(set(f.get_chemical_symbols())) == 1:
                if self.element_pools is None:
                    # We cannot find another composition without knowledge of
                    # other allowed elements or compositions
                    return None, self.descriptor + parent_message

        # Do the operation
        indi = self.initialize_individual(f, self.operate(f))
        indi.info['data']['parents'] = [i.info['confid'] for i in parents]

        return (self.finalize_individual(indi),
                self.descriptor + parent_message)

    def operate(self, atoms):
        allowed_comps = self.allowed_compositions
        if allowed_comps is None:
            n_elems = len(set(atoms.get_chemical_symbols()))
            n_atoms = len(atoms)
            allowed_comps = [c for c in permutations(range(1, n_atoms),
                                                     n_elems)
                             if sum(c) == n_atoms]

        # Sorting the composition to have the same order as in element_pools
        syms = atoms.get_chemical_symbols()
        unique_syms, _, comp = get_ordered_composition(syms,
                                                       self.element_pools)

        # Choose the composition to change to
        for i, allowed in enumerate(allowed_comps):
            if comp == tuple(allowed):
                allowed_comps = np.delete(allowed_comps, i, axis=0)
                break
        new_comp = random.choice(allowed_comps)
        comp_diff = self.get_composition_diff(comp, new_comp)

        # Get difference from current composition
        to_add, to_rem = get_add_remove_lists(
            **dict(zip(unique_syms, comp_diff)))

        # Correct current composition
        syms = atoms.get_chemical_symbols()
        for add, rem in zip(to_add, to_rem):
            tbc = [i for i in range(len(syms)) if syms[i] == rem]
            ai = random.choice(tbc)
            syms[ai] = add

        atoms.set_chemical_symbols(syms)
        self.dcf(atoms)
        return atoms


class RandomElementMutation(SlabOperator):
    def __init__(self, element_pools, verbose=False, num_muts=1,
                 allowed_compositions=None,
                 distribution_correction_function=None):
        SlabOperator.__init__(self, verbose, num_muts,
                              allowed_compositions,
                              distribution_correction_function,
                              element_pools=element_pools)

        self.descriptor = 'RandomElementMutation'

    def get_new_individual(self, parents):
        f = parents[0]

        # Do the operation
        indi = self.initialize_individual(f, self.operate(f))
        indi.info['data']['parents'] = [i.info['confid'] for i in parents]

        parent_message = ': Parent {0}'.format(f.info['confid'])
        return (self.finalize_individual(indi),
                self.descriptor + parent_message)

    def operate(self, atoms):
        mut = random.choice(self.get_all_element_mutations(atoms))
        replace_element(atoms, *mut)
        self.dcf(atoms)
        return atoms


class NeighborhoodElementMutation(SlabOperator):
    def __init__(self, element_pools, verbose=False, num_muts=1,
                 allowed_compositions=None,
                 distribution_correction_function=None):
        SlabOperator.__init__(self, verbose, num_muts,
                              allowed_compositions,
                              distribution_correction_function,
                              element_pools=element_pools)

        self.descriptor = 'NeighborhoodElementMutation'

    def get_new_individual(self, parents):
        f = parents[0]

        indi = self.initialize_individual(f, f)
        indi.info['data']['parents'] = [i.info['confid'] for i in parents]

        indi = self.operate(indi)

        parent_message = ': Parent {0}'.format(f.info['confid'])
        return (self.finalize_individual(indi),
                self.descriptor + parent_message)

    def operate(self, atoms):
        least_diff = 1e22
        for mut in self.get_all_element_mutations(atoms):
            dist = get_periodic_table_distance(*mut)
            if dist < least_diff:
                poss_muts = [mut]
                least_diff = dist
            elif dist == least_diff:
                poss_muts.append(mut)
        chosen_mut = random.choice(poss_muts)
        replace_element(atoms, *chosen_mut)
        self.dcf(atoms)
        return atoms


class SymmetrySlabPermutation(SlabOperator):
    """Permutes the atoms in the slab until it has a higher symmetry number."""

    def __init__(self, verbose=False, num_muts=1, sym_goal=100, max_tries=50,
                 allowed_compositions=None,
                 distribution_correction_function=None):
        SlabOperator.__init__(self, verbose, num_muts,
                              allowed_compositions,
                              distribution_correction_function)
        if spglib is None:
            print("SymmetrySlabPermutation needs spglib to function")

        assert sym_goal >= 1
        self.sym_goal = sym_goal
        self.max_tries = max_tries
        self.descriptor = 'SymmetrySlabPermutation'

    def get_new_individual(self, parents):
        f = parents[0]
        # Permutation only makes sense if two different elements are present
        if len(set(f.get_chemical_symbols())) == 1:
            f = parents[1]
            if len(set(f.get_chemical_symbols())) == 1:
                return None, '{1} not possible in {0}'.format(f.info['confid'],
                                                              self.descriptor)

        indi = self.initialize_individual(f, self.operate(f))
        indi.info['data']['parents'] = [i.info['confid'] for i in parents]

        parent_message = ': Parent {0}'.format(f.info['confid'])
        return (self.finalize_individual(indi),
                self.descriptor + parent_message)

    def operate(self, atoms):
        # Do the operation
        sym_num = 1
        sg = self.sym_goal
        while sym_num < sg:
            for _ in range(self.max_tries):
                for _ in range(2):
                    permute2(atoms)
                self.dcf(atoms)
                sym_num = spglib.get_symmetry_dataset(atoms)['number']
                if sym_num >= sg:
                    break
            sg -= 1
        return atoms


class RandomSlabPermutation(SlabOperator):
    def __init__(self, verbose=False, num_muts=1,
                 allowed_compositions=None,
                 distribution_correction_function=None):
        SlabOperator.__init__(self, verbose, num_muts,
                              allowed_compositions,
                              distribution_correction_function)

        self.descriptor = 'RandomSlabPermutation'

    def get_new_individual(self, parents):
        f = parents[0]
        # Permutation only makes sense if two different elements are present
        if len(set(f.get_chemical_symbols())) == 1:
            f = parents[1]
            if len(set(f.get_chemical_symbols())) == 1:
                return None, '{1} not possible in {0}'.format(f.info['confid'],
                                                              self.descriptor)

        indi = self.initialize_individual(f, f)
        indi.info['data']['parents'] = [i.info['confid'] for i in parents]

        indi = self.operate(indi)

        parent_message = ': Parent {0}'.format(f.info['confid'])
        return (self.finalize_individual(indi),
                self.descriptor + parent_message)

    def operate(self, atoms):
        # Do the operation
        for _ in range(self.num_muts):
            permute2(atoms)
        self.dcf(atoms)
        return atoms<|MERGE_RESOLUTION|>--- conflicted
+++ resolved
@@ -2,19 +2,13 @@
 Allowed compositions are respected.
 Identical indexing of the slabs are assumed for the cut-splice operator."""
 import random
+from operator import itemgetter
+from collections import Counter
 from itertools import permutations
-from operator import itemgetter
-
-<<<<<<< HEAD
 import numpy as np
-from ase.ga.element_mutations import get_row_column
-from ase.ga.offspring_creator import OffspringCreator
-
-from collections import Counter
-=======
+
 from ase.ga.offspring_creator import OffspringCreator
 from ase.ga.element_mutations import get_periodic_table_distance
->>>>>>> bec9bc8d
 
 try:
     import spglib
