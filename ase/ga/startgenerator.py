<<<<<<< HEAD
""" Methods for generating new random starting candidates. """
from random import shuffle

=======
"""Tools for generating new random starting candidates."""
>>>>>>> 2f2d5b4d
import numpy as np
from ase import Atoms
from ase.data import atomic_numbers
from ase.build import molecule
from ase.ga.utilities import (closest_distances_generator, atoms_too_close,
                              atoms_too_close_two_sets)


class StartGenerator(object):
    """Class for generating random starting candidates.

    Its basic task consists of randomly placing atoms or
    molecules within a predescribed box, while respecting
    certain minimal interatomic distances.

    Depending on the problem at hand, certain box vectors
    may not be known or chosen beforehand, and hence also
    need to be generated at random. Common cases include
    bulk crystals, films and chains, with respectively
    3, 2 and 1 unknown cell vectors.

    Parameters:

    slab: Atoms object
        Specifies the cell vectors and periodic boundary conditions
        to be applied to the randomly generated structures.
        Any included atoms (e.g. representing an underlying slab)
        are copied to these new structures.
        Variable cell vectors (see number_of_variable_cell_vectors)
        will be ignored because these will be generated at random.

    blocks: list
        List of building units for the structure. Each item can be:

        * an integer: representing a single atom by its atomic number,
        * a string: for a single atom (a chemical symbol) or a
          molecule (name recognized by ase.build.molecule),
        * an Atoms object,
        * an (A, B) tuple or list where A is any of the above
          and B is the number of A units to include.

        A few examples:

        >>> blocks = ['Ti'] * 4 + ['O'] * 8
        >>> blocks = [('Ti', 4), ('O', 8)]
        >>> blocks = [('CO2', 3)]  # 3 CO2 molecules
        >>> co = Atoms('CO', positions=[[0, 0, 0], [1.4, 0, 0]])
        >>> blocks = [(co, 3)]

        Each individual block (single atom or molecule) in the
        randomly generated candidates is given a unique integer
        tag. These can be used to preserve the molecular identity
        of these subunits.

    blmin: dict or float
        Dictionary with minimal interatomic distances.
        If a number is provided instead, the dictionary will
        be generated with this ratio of covalent bond radii.
        Note: when preserving molecular identity (see use_tags),
        the blmin dict will (naturally) only be applied
        to intermolecular distances (not the intramolecular
        ones).

    number_of_variable_cell_vectors: int (default 0)
        The number of variable cell vectors (0, 1, 2 or 3).
        To keep things simple, it is the 'first' vectors which
        will be treated as variable, i.e. the 'a' vector in the
        univariate case, the 'a' and 'b' vectors in the bivariate
        case, etc.

    box_to_place_in: [list, list of lists] (default None)
        The box in which the atoms can be placed.
        The default (None) means the box is equal to the
        entire unit cell of the 'slab' object.
        In many cases, however, smaller boxes are desired
        (e.g. for adsorbates on a slab surface or for isolated
        clusters). Then, box_to_place_in can be set as
        [p0, [v1, v2, v3]] with positions being generated as
        p0 + r1 * v1 + r2 * v2 + r3 + v3.
        In case of one or more variable cell vectors,
        the corresponding items in p0/v1/v2/v3 will be ignored.

    box_volume: int or float or None (default)
        Initial guess for the box volume in cubic Angstrom
        (used in generating the variable cell vectors).
        Typical values in the solid state are 8-12 A^3 per atom.
        If there are no variable cell vectors, the default None
        is required (box volume equal to the box_to_place_in
        volume).

    splits: dict or None
        Splitting scheme for increasing the translational symmetry
        in the random candidates, based on:

        * `Lyakhov, Oganov, Valle, Comp. Phys. Comm. 181 (2010) 1623-32`__

        __ http://dx.doi.org/10.1016/j.cpc.2010.06.007

        This should be a dict specifying the relative probabilities
        for each split, written as tuples. For example,

        >>> splits = {(2,): 3, (1,): 1}

        This means that, for each structure, either a splitting
        factor of 2 is applied to one randomly chosen axis,
        or a splitting factor of 1 is applied (i.e., no splitting).
        The probability ratio of the two scenararios will be 3:1,
        i.e. 75% chance for the former and 25% chance for the latter
        splitting scheme. Only the directions in which the 'slab'
        object is periodic are eligible for splitting.

        To e.g. always apply splitting factors of 2 and 3 along two
        randomly chosen axes:

        >>> splits = {(2, 3): 1}

        By default, no splitting is applied (splits = None = {(1,): 1}).

    cellbounds: ase.ga.utilities.CellBounds instance
        Describing limits on the cell shape, see
        :class:`~ase.ga.utilities.CellBounds`.
        Note that it only make sense to impose conditions
        regarding cell vectors which have been marked as
        variable (see number_of_variable_cell_vectors).

    test_dist_to_slab: bool (default True)
        Whether to make sure that the distances between
        the atoms and the slab satisfy the blmin.

    test_too_far: bool (default True)
        Whether to also make sure that there are no isolated
        atoms or molecules with nearest-neighbour bond lengths
        larger than 2x the value in the blmin dict.
    """
    def __init__(self, slab, blocks, blmin, number_of_variable_cell_vectors=0,
                 box_to_place_in=None, box_volume=None, splits=None,
                 cellbounds=None, test_dist_to_slab=True, test_too_far=True):

        self.slab = slab

        self.blocks = []
        for item in blocks:
            if isinstance(item, tuple) or isinstance(item, list):
                assert len(item) == 2, 'Item length %d != 2' % len(item)
                block, count = item
            else:
                block, count = item, 1

            # Convert block into Atoms object
            if isinstance(block, Atoms):
                pass
            elif block in atomic_numbers:
                block = Atoms(block)
            elif isinstance(block, str):
                block = molecule(block)
            elif block in atomic_numbers.values():
                block = Atoms(numbers=[block])
            else:
                raise ValueError('Cannot parse this block:', block)

            # Add to self.blocks, taking into account that
            # we want to group the same blocks together.
            # This is important for the cell splitting.
            for i, (b, c) in enumerate(self.blocks):
                if block == b:
                    self.blocks[i][1] += count
                    break
            else:
                self.blocks.append([block, count])

        if isinstance(blmin, dict):
            self.blmin = blmin
        else:
            numbers = np.unique([b.get_atomic_numbers() for b in self.blocks])
            self.blmin = closest_distances_generator(numbers,
                                                ratio_of_covalent_radii=blmin)

        self.number_of_variable_cell_vectors = number_of_variable_cell_vectors
        assert self.number_of_variable_cell_vectors in range(4)
        if len(self.slab) > 0:
            msg = 'Including atoms in the slab only makes sense'
            msg += ' if there are no variable unit cell vectors'
            assert self.number_of_variable_cell_vectors == 0, msg
        for i in range(self.number_of_variable_cell_vectors):
            msg = 'Unit cell %s-vector is marked as variable ' % ('abc'[i])
            msg += 'and slab must then also be periodic in this direction'
            assert self.slab.pbc[i], msg

        if box_to_place_in is None:
            p0 = np.array([0., 0., 0.])
            cell = self.slab.get_cell()
            self.box_to_place_in = [p0, [cell[0, :], cell[1, :], cell[2, :]]]
        else:
            self.box_to_place_in = box_to_place_in

        if box_volume is None:
            assert self.number_of_variable_cell_vectors == 0
            box_volume = abs(np.linalg.det(self.box_to_place_in[1]))
        else:
            assert self.number_of_variable_cell_vectors > 0
        self.box_volume = box_volume
        assert self.box_volume > 0

        if splits is None:
            splits = {(1,): 1}
        tot = sum([v for v in splits.values()])  # normalization
        self.splits = {k: v * 1. / tot for k, v in splits.items()}

        self.cellbounds = cellbounds
        self.test_too_far = test_too_far
        self.test_dist_to_slab = test_dist_to_slab

    def get_new_candidate(self, maxiter=None):
        """Returns a new candidate.

        maxiter: upper bound on the total number of times
             the random position generator is called
             when generating the new candidate.

             By default (maxiter=None) no such bound
             is imposed. If the generator takes too
             long time to create a new candidate, it
             may be suitable to specify a finite value.
             When the bound is exceeded, None is returned.
        """
        pbc = self.slab.get_pbc()

        # Choose cell splitting
        r = np.random.random()
        cumprob = 0
        for split, prob in self.splits.items():
            cumprob += prob
            if cumprob > r:
                break

        # Choose direction(s) along which to split
        # and by how much
        directions = [i for i in range(3) if pbc[i]]
        repeat = [1, 1, 1]
        if len(directions) > 0:
            for number in split:
                d = np.random.choice(directions)
                repeat[d] = number
        repeat = tuple(repeat)

        # Generate the 'full' unit cell
        # for the eventual candidates
        cell = self.generate_unit_cell(repeat)
        if self.number_of_variable_cell_vectors == 0:
            assert np.allclose(cell, self.slab.get_cell())

        # Make the smaller 'box' in which we are
        # allowed to place the atoms and which will
        # then be repeated to fill the 'full' unit cell
        box = np.copy(cell)
        for i in range(self.number_of_variable_cell_vectors, 3):
            box[i] = np.array(self.box_to_place_in[1][i])
        box /= np.array([repeat]).T

        # Here we gather the (reduced) number of blocks
        # to put in the smaller box, and the 'surplus'
        # occurring when the block count is not divisible
        # by the number of repetitions.
        # E.g. if we have a ('Ti', 4) block and do a
        # [2, 3, 1] repetition, we employ a ('Ti', 1)
        # block in the smaller box and delete 2 out 6
        # Ti atoms afterwards
        nrep = int(np.prod(repeat))
        blocks, ids, surplus = [], [], []
        for i, (block, count) in enumerate(self.blocks):
            count_part = int(np.ceil(count * 1. / nrep))
            blocks.extend([block] * count_part)
            surplus.append(nrep * count_part - count)
            ids.extend([i] * count_part)

        N_blocks = len(blocks)

        # Shuffle the ordering so different blocks
        # are added in random order
        order = np.arange(N_blocks)
        np.random.shuffle(order)
        blocks = [blocks[i] for i in order]
        ids = np.array(ids)[order]

        # Add blocks one by one until we have found
        # a valid candidate
        blmin = self.blmin
        blmin_too_far = {key: 2 * val for key, val in blmin.items()}

        niter = 0
        while maxiter is None or niter < maxiter:
            cand = Atoms('', cell=box, pbc=pbc)

            for i in range(N_blocks):
                atoms = blocks[i].copy()
                atoms.set_tags(i)
                atoms.set_pbc(pbc)
                atoms.set_cell(box, scale_atoms=False)

                while maxiter is None or niter < maxiter:
                    niter += 1
                    cop = atoms.get_positions().mean(axis=0)
                    pos = np.dot(np.random.random((1, 3)), box)
                    atoms.translate(pos - cop)

                    if len(atoms) > 1:
                        # Apply a random rotation to multi-atom blocks
                        phi, theta, psi = 360 * np.random.random(3)
                        atoms.euler_rotate(phi=phi, theta=0.5 * theta, psi=psi,
                                           center=pos)

                    if not atoms_too_close_two_sets(cand, atoms, blmin):
                        cand += atoms
                        break
                else:
                    # Reached maximum iteration number
                    # Break out of the for loop above
                    cand = None
                    break

            if cand is None:
                # Exit the main while loop
                break

            # Rebuild the candidate after repeating,
            # randomly deleting surplus blocks and
            # sorting back to the original order
            cand_full = cand.repeat(repeat)

            tags_full = cand_full.get_tags()
            for i in range(nrep):
                tags_full[len(cand) * i:len(cand) * (i + 1)] += i * N_blocks
            cand_full.set_tags(tags_full)

            cand = Atoms('', cell=cell, pbc=pbc)
            ids_full = np.tile(ids, nrep)

            tag_counter = 0
            if len(self.slab) > 0:
                tag_counter = int(max(self.slab.get_tags())) + 1

            for i, (block, count) in enumerate(self.blocks):
                tags = np.where(ids_full == i)[0]
                bad = np.random.choice(tags, size=surplus[i], replace=False)
                for tag in tags:
                    if tag not in bad:
                        select = [a.index for a in cand_full if a.tag == tag]
                        atoms = cand_full[select]  # is indeed a copy!
                        atoms.set_tags(tag_counter)
                        assert len(atoms) == len(block)
                        cand += atoms
                        tag_counter += 1

            for i in range(self.number_of_variable_cell_vectors, 3):
                cand.positions[:, i] += self.box_to_place_in[0][i]

            # By construction, the minimal interatomic distances
            # within the structure should already be respected
            assert not atoms_too_close(cand, blmin, use_tags=True), \
                   'This is not supposed to happen; please report this bug'

            if self.test_dist_to_slab and len(self.slab) > 0:
                if atoms_too_close_two_sets(self.slab, cand, blmin):
                    continue

            if self.test_too_far:
                tags = cand.get_tags()

                for tag in np.unique(tags):
                    too_far = True
                    indices_i = np.where(tags == tag)[0]
                    indices_j = np.where(tags != tag)[0]
                    too_far = not atoms_too_close_two_sets(cand[indices_i],
                                                           cand[indices_j],
                                                           blmin_too_far)

                    if too_far and len(self.slab) > 0:
                        # the block is too far from the rest
                        # but might still be sufficiently
                        # close to the slab
                        too_far = not atoms_too_close_two_sets(cand[indices_i],
                                                               self.slab,
                                                               blmin_too_far)
                    if too_far:
                        break
                else:
                    too_far = False

                if too_far:
                    continue

            # Passed all the tests
            cand = self.slab + cand
            cand.set_cell(cell, scale_atoms=False)
            break
        else:
            # Reached max iteration count in the while loop
            return None

        return cand

    def generate_unit_cell(self, repeat):
        """Generates a random unit cell.

        For this, we use the vectors in self.slab.cell
        in the fixed directions and randomly generate
        the variable ones. For such a cell to be valid,
        it has to satisfy the self.cellbounds constraints.

        The cell will also be such that the volume of the
        box in which the atoms can be placed (box limits
        described by self.box_to_place_in) is equal to
        self.box_volume.

        Parameters:

        repeat: tuple of 3 integers
            Indicates by how much each cell vector
            will later be reduced by cell splitting.

            This is used to ensure that the original
            cell is large enough so that the cell lengths
            of the smaller cell exceed the largest
            (X,X)-minimal-interatomic-distance in self.blmin.
        """
        # Find the minimal cell length 'Lmin'
        # that we need in order to ensure that
        # an added atom or molecule will never
        # be 'too close to itself'
        Lmin = 0.
        for atoms, count in self.blocks:
            dist = atoms.get_all_distances(mic=False, vector=False)
            num = atoms.get_atomic_numbers()

            for i in range(len(atoms)):
                dist[i, i] += self.blmin[(num[i], num[i])]
                for j in range(i):
                    bl = self.blmin[(num[i], num[j])]
                    dist[i, j] += bl
                    dist[j, i] += bl

            L = np.max(dist)
            if L > Lmin:
                Lmin = L

        # Generate a suitable unit cell
        valid = False
        while not valid:
            cell = np.zeros((3, 3))

            for i in range(self.number_of_variable_cell_vectors):
                # on-diagonal values
                cell[i, i] = np.random.random() * np.cbrt(self.box_volume)
                cell[i, i] *= repeat[i]
                for j in range(i):
                    # off-diagonal values
                    cell[i, j] = (np.random.random() - 0.5) * cell[i - 1, i - 1]

            # volume scaling
            for i in range(self.number_of_variable_cell_vectors, 3):
                cell[i] = self.box_to_place_in[1][i]

            if self.number_of_variable_cell_vectors > 0:
                volume = abs(np.linalg.det(cell))
                scaling = self.box_volume / volume
                scaling **= 1. / self.number_of_variable_cell_vectors
                cell[:self.number_of_variable_cell_vectors] *= scaling

            for i in range(self.number_of_variable_cell_vectors, 3):
                cell[i] = self.slab.get_cell()[i]

            # bounds checking
            valid = True

            if self.cellbounds is not None:
                if not self.cellbounds.is_within_bounds(cell):
                    valid = False

            if valid:
                for i in range(3):
                    if np.linalg.norm(cell[i]) < repeat[i] * Lmin:
                        assert self.number_of_variable_cell_vectors > 0
                        valid = False

        return cell<|MERGE_RESOLUTION|>--- conflicted
+++ resolved
@@ -1,10 +1,4 @@
-<<<<<<< HEAD
-""" Methods for generating new random starting candidates. """
-from random import shuffle
-
-=======
 """Tools for generating new random starting candidates."""
->>>>>>> 2f2d5b4d
 import numpy as np
 from ase import Atoms
 from ase.data import atomic_numbers
