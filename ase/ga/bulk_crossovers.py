--- conflicted
+++ resolved
@@ -1,380 +1,5 @@
-<<<<<<< HEAD
-"""Crossover operation intended for bulk structures.
-If you find this implementation useful in your work,
-please consider citing:
-    M. Van den Bossche, Henrik Gronbeck, B. Hammer,
-    J. Chem. Theory Comput., doi:10.1021/acs.jctc.8b00039
-in addition to the papers mentioned in the docstrings."""
-from random import random, randrange
-
-import numpy as np
-from ase import Atoms
-from ase.build import niggli_reduce
-from ase.ga.offspring_creator import OffspringCreator
-from ase.ga.utilities import (atoms_too_close, atoms_too_close_two_sets,
-                              gather_atoms_by_tag)
-from ase.geometry import find_mic
-
-
-class Positions(object):
-    """Helper object to simplify the pairing process.
-
-    Parameters:
-
-    scaled_positions: positions in scaled coordinates
-    cop: center-of-positions (also in scaled coordinates)
-    symbols: string with the atomic symbols
-    distance: Signed distance to the cutting plane
-    origin: Either 0 or 1 and determines which side of the plane
-            the position should be at.
-    """
-
-    def __init__(self, scaled_positions, cop, symbols, distance, origin):
-        self.scaled_positions = scaled_positions
-        self.cop = cop
-        self.symbols = symbols
-        self.distance = distance
-        self.origin = origin
-
-    def to_use(self):
-        """ Method which tells if this position is at the right side.
-        """
-        if self.distance > 0. and self.origin == 0:
-            return True
-        elif self.distance < 0. and self.origin == 1:
-            return True
-        else:
-            return False
-
-
-class CutAndSplicePairing(OffspringCreator):
-    """ A cut and splice operator for bulk structures.
-
-    For more information, see also:
-
-    * `Glass, Oganov, Hansen, Comp. Phys. Comm. 175 (2006) 713-720`__
-
-      __ https://doi.org/10.1016/j.cpc.2006.07.020
-
-    * `Lonie, Zurek, Comp. Phys. Comm. 182 (2011) 372-387`__
-
-      __ https://doi.org/10.1016/j.cpc.2010.07.048
-
-    Parameters:
-
-    blmin: dict
-           The closest allowed interatomic distances on the form:
-           {(Z, Z*): dist, ...}, where Z and Z* are atomic numbers.
-
-    n_top: int or None
-           The number of atoms to optimize (None = include all).
-
-    p1: float or int between 0 and 1
-        Probability that a parent is shifted over a random
-        distance along the normal of the cutting plane.
-
-    p2: float or int between 0 and 1
-        Same as p1, but for shifting along the two directions
-        in the cutting plane.
-
-    minfrac: float or int between 0 and 1
-             Minimal fraction of atoms a parent must contribute
-             to the child.
-
-    cellbounds: ase.ga.bulk_utilities.CellBounds instance
-                Describing limits on the cell shape, see
-                :class:`~ase.ga.bulk_utilities.CellBounds`.
-
-    use_tags: boolean
-              Whether to use the atomic tags to preserve
-              molecular identity. Note: same-tag atoms are
-              supposed to be grouped together.
-
-    test_dist_to_slab: boolean
-                       Whether also the distances to the slab
-                       should be checked to satisfy the blmin.
-    """
-
-    def __init__(self, blmin, n_top=None, p1=1., p2=0.05, minfrac=None,
-                 cellbounds=None, use_tags=False, test_dist_to_slab=True,
-                 verbose=False):
-        OffspringCreator.__init__(self, verbose)
-        self.blmin = blmin
-        self.n_top = n_top
-        self.p1 = p1
-        self.p2 = p2
-        self.minfrac = minfrac
-        self.cellbounds = cellbounds
-        self.use_tags = use_tags
-        self.test_dist_to_slab = test_dist_to_slab
-
-        self.scaling_volume = None
-        self.descriptor = 'CutAndSplicePairing'
-        self.min_inputs = 1
-
-    def update_scaling_volume(self, population, w_adapt=0.5, n_adapt=0):
-        ''' Updates the scaling volume that is used in the pairing
-        w_adapt: weight of the new vs the old scaling volume
-        n_adapt: number of best candidates in the population that
-                 are used to calculate the new scaling volume
-        '''
-        if not n_adapt:
-            # take best 20% of the population
-            n_adapt = int(round(0.2 * len(population)))
-        v_new = np.mean([a.get_volume() for a in population[:n_adapt]])
-
-        if not self.scaling_volume:
-            self.scaling_volume = v_new
-        else:
-            volumes = [self.scaling_volume, v_new]
-            weights = [1 - w_adapt, w_adapt]
-            self.scaling_volume = np.average(volumes, weights=weights)
-
-    def _get_pairing(self, a1, a2, direction=None, fraction=None):
-        """
-        Creates a child from two parents using the given cutting plane
-        Does not check whether atoms are too close, but does return
-        None if the generated structure lacks sufficient atoms
-        from one of the parents (see self.minfrac).
-        Assumes the parents have been 'topped' and checked for equal
-        lengths, stoichiometries, and tags (if self.use_tags).
-        direction: direction of the cutting surface normal (0, 1 or 2)
-        fraction: fraction of the lattice vector along which
-                  the cut is made.
-        """
-        N = len(a1)
-        symbols = a1.get_chemical_symbols()
-        pbc = a1.get_pbc()
-        tags = a1.get_tags() if self.use_tags else np.arange(N)
-
-        # Generate list of all atoms / atom groups:
-        cell1 = a1.get_cell()
-        cell2 = a2.get_cell()
-        scalpos1 = a1.get_scaled_positions(wrap=False)
-        scalpos2 = a2.get_scaled_positions(wrap=False)
-        p1, p2, sym = [], [], []
-        for i in np.unique(tags):
-            indices = np.where(tags == i)[0]
-            s = ''.join([symbols[j] for j in indices])
-            sym.append(s)
-
-            cop1 = np.mean(scalpos1[indices], axis=0)
-            d1 = cop1[direction] - fraction
-            p1.append(Positions(scalpos1[indices], cop1, s, d1, 0))
-
-            cop2 = np.mean(scalpos2[indices], axis=0)
-            d2 = cop2[direction] - fraction
-            p2.append(Positions(scalpos2[indices], cop2, s, d2, 1))
-
-        all_points = p1
-        all_points.extend(p2)
-        unique_sym = np.unique(sym)
-        types = {s: sym.count(s) for s in unique_sym}
-
-        # Sort these by chemical symbols:
-        all_points.sort(key=lambda x: x.symbols, reverse=True)
-
-        # For each atom type make the pairing
-        unique_sym.sort()
-        use_total = dict()
-        for s in unique_sym:
-            used = []
-            not_used = []
-            # The list is looked trough in
-            # reverse order so atoms can be removed
-            # from the list along the way.
-            for i in reversed(range(len(all_points))):
-                # If there are no more atoms of this type
-                if all_points[i].symbols != s:
-                    break
-                # Check if the atom should be included
-                if all_points[i].to_use():
-                    used.append(all_points.pop(i))
-                else:
-                    not_used.append(all_points.pop(i))
-
-            assert len(used) + len(not_used) == types[s] * 2
-
-            # While we have too few of the given atom type
-            while len(used) < types[s]:
-                r = random()
-                # origin = 0 => provides atoms if pos > fraction
-                # origin = 1 => provides atoms if pos < fraction
-                pick = 0 if r > fraction else 1
-                interval = [0, fraction] if r < fraction else [fraction, 1]
-                indices = []
-                for index, point in enumerate(not_used):
-                    cond1 = interval[0] <= point.cop[direction]
-                    cond2 = point.cop[direction] <= interval[1]
-                    if cond1 and cond2:
-                        if point.origin != pick:
-                            indices.append(index)
-                if len(indices) == 0:
-                    continue
-                choice = randrange(0, len(indices))
-                used.append(not_used.pop(choice))
-
-            # While we have too many of the given atom type
-            while len(used) > types[s]:
-                # remove randomly:
-                index = randrange(0, len(used))
-                not_used.append(used.pop(index))
-
-            use_total[s] = used
-
-        n_tot = sum([len(ll) for ll in use_total.values()])
-        assert n_tot == len(sym)
-
-        # check if the generated structure contains atoms
-        # from both parents:
-        count1, count2 = 0, 0
-        for x in use_total.values():
-            count1 += sum([y.origin == 0 for y in x])
-            count2 += sum([y.origin == 1 for y in x])
-
-        nmin = 1 if self.minfrac is None else int(round(self.minfrac * N))
-        if count1 < nmin or count2 < nmin:
-            return None
-
-        # pair the cells:
-        if not self.scaling_volume:
-            v_ref = 0.5 * (a1.get_volume() + a2.get_volume())
-        else:
-            v_ref = self.scaling_volume
-
-        found = False
-        while not found:
-            r = random()
-            newcell = r * cell1 + (1 - r) * cell2
-            vol = abs(np.linalg.det(newcell))
-            newcell *= (v_ref / vol)**(1. / 3)
-            if self.cellbounds is not None:
-                found = self.cellbounds.is_within_bounds(newcell)
-            else:
-                found = True
-
-        # Construct the cartesian positions and reorder the atoms
-        # to follow the original order
-        newpos = []
-        for s in sym:
-            p = use_total[s].pop()
-            c = cell1 if p.origin == 0 else cell2
-            pos = np.dot(p.scaled_positions, c)
-            cop = np.dot(p.cop, c)
-            vectors, lengths = find_mic(pos - cop, c, pbc)
-            newcop = np.dot(p.cop, newcell)
-            pos = newcop + vectors
-            for row in pos:
-                newpos.append(row)
-
-        newpos = np.reshape(newpos, (N, 3))
-        num = a1.get_atomic_numbers()
-        child = Atoms(numbers=num, positions=newpos, pbc=pbc, cell=newcell,
-                      tags=tags)
-        child.wrap()
-        return child
-
-    def get_new_individual(self, parents):
-        """ The method called by the user that
-        returns the paired structure. """
-        f, m = parents
-
-        indi = self.cross(f, m)
-        desc = 'pairing: {0} {1}'.format(f.info['confid'],
-                                         m.info['confid'])
-        # It is ok for an operator to return None
-        # It means that it could not make a legal offspring
-        # within a reasonable amount of time
-        if indi is None:
-            return indi, desc
-        indi = self.initialize_individual(f, indi)
-        indi.info['data']['parents'] = [f.info['confid'],
-                                        m.info['confid']]
-
-        return self.finalize_individual(indi), desc
-
-    def cross(self, a1, a2):
-        """Crosses the two atoms objects and returns one"""
-
-        if len(a1) != len(a2):
-            raise ValueError('The two structures do not have the same length')
-
-        N = len(a1) if self.n_top is None else self.n_top
-        slab = a1[:len(a1) - N]
-        a1 = a1[-N:]
-        a2 = a2[-N:]
-
-        if not np.array_equal(a1.numbers, a2.numbers):
-            err = 'Trying to pair two structures with different stoichiometry'
-            raise ValueError(err)
-
-        if self.use_tags and not np.array_equal(a1.get_tags(), a2.get_tags()):
-            err = 'Trying to pair two structures with different tags'
-            raise ValueError(err)
-
-        a1_copy = a1.copy()
-        a2_copy = a2.copy()
-
-        if self.cellbounds is not None:
-            if not self.cellbounds.is_within_bounds(a1_copy.get_cell()):
-                niggli_reduce(a1_copy)
-            if not self.cellbounds.is_within_bounds(a2_copy.get_cell()):
-                niggli_reduce(a2_copy)
-
-        pos1_ref = a1_copy.get_positions()
-        pos2_ref = a2_copy.get_positions()
-
-        invalid = True
-        counter = 0
-        maxcount = 1000
-
-        # Run until a valid pairing is made or 1000 pairings are tested.
-        while invalid and counter < maxcount:
-            counter += 1
-
-            # Choose direction of cutting plane normal (0, 1, or 2):
-            direction = randrange(3)
-
-            # Randomly translate parent structures:
-            for a, pos in zip([a1_copy, a2_copy], [pos1_ref, pos2_ref]):
-                a.set_positions(pos)
-                cell = a.get_cell()
-
-                for i in range(3):
-                    r = random()
-                    cond1 = i == direction and r < self.p1
-                    cond2 = i != direction and r < self.p2
-                    if cond1 or cond2:
-                        a.positions += random() * cell[i, :]
-
-                if self.use_tags:
-                    gather_atoms_by_tag(a)
-                else:
-                    a.wrap()
-
-            # Perform the pairing:
-            fraction = random()
-            child = self._get_pairing(a1_copy, a2_copy, direction=direction,
-                                      fraction=fraction)
-            if child is None:
-                continue
-
-            # Verify whether the atoms are too close or not:
-            invalid = atoms_too_close(child, self.blmin,
-                                      use_tags=self.use_tags)
-            if invalid:
-                continue
-            elif self.test_dist_to_slab:
-                invalid = atoms_too_close_two_sets(slab, child, self.blmin)
-
-        if counter == maxcount:
-            return None
-
-        return child
-=======
 raise ImportError(
         'The ase.ga.bulk_crossovers module has been deprecated. '
         'The same functionality is now provided by the '
         'ase.ga.cutandsplicepairing module. Please consult its documentation '
-        'to verify how to e.g. initialize a CutAndSplicePairing object.')
->>>>>>> 2f2d5b4d
+        'to verify how to e.g. initialize a CutAndSplicePairing object.')