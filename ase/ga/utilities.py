--- conflicted
+++ resolved
@@ -1,22 +1,9 @@
-<<<<<<< HEAD
-""" Various utility methods used troughout the GA. """
-import itertools
-import math
-import os
-import time
-
-import numpy as np
-from ase.data import covalent_radii
-from ase.ga import get_neighbor_list
-from ase.io import write, read
-=======
 """Various utility methods used troughout the GA."""
 import os
 import time
 import math
 import itertools
 import numpy as np
->>>>>>> 2f2d5b4d
 from scipy.spatial.distance import cdist
 from ase.io import write, read
 from ase.geometry.cell import cell_to_cellpar
