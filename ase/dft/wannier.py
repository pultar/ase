--- conflicted
+++ resolved
@@ -119,12 +119,8 @@
             print('SteepestDescent: iter=%s, value=%s' % (count, fvalue))
 
 
-<<<<<<< HEAD
 def md_min(func, functional='std',
-           step=.25, tolerance=1e-6,
-=======
-def md_min(func, step=.25, tolerance=1e-6, max_iter=10000,
->>>>>>> a19c1aba
+           step=.25, tolerance=1e-6, max_iter=10000,
            verbose=False, **kwargs):
     if verbose:
         print('Using', functional, 'functional.')
@@ -133,7 +129,6 @@
     fvalueold = 0.
     fvalue = fvalueold + 10
     count = 0
-<<<<<<< HEAD
     if functional == 'std':
         V = np.zeros(func.get_gradients().shape, dtype=complex)
     elif functional == 'sigmoid':
@@ -155,12 +150,6 @@
             dF = func.get_gradients_erf()
         elif functional == 'sqrt':
             dF = func.get_gradients_sqrt()
-=======
-    V = np.zeros(func.get_gradients_cbrt().shape, dtype=complex)
-    while abs((fvalue - fvalueold) / fvalue) > tolerance:
-        fvalueold = fvalue
-        dF = func.get_gradients_cbrt()
->>>>>>> a19c1aba
         V *= (dF * V.conj()).real > 0
         V += step * dF
         func.step(V, **kwargs)
