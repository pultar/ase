--- conflicted
+++ resolved
@@ -24,15 +24,9 @@
     'FixCartesian', 'FixBondLength', 'FixedMode',
     'FixAtoms', 'FixScaled', 'FixCom', 'FixSubsetCom', 'FixedPlane',
     'FixConstraint', 'FixedLine', 'FixBondLengths', 'FixLinearTriatomic',
-<<<<<<< HEAD
-    'FixInternals', 'FixExternals', 'Hookean', 'ExternalForce', 'MirrorForce',
-    'MirrorTorque', "FixScaledParametricRelations",
-    "FixCartesianParametricRelations"]
-=======
-    'FixInternals', 'Hookean', 'ExternalForce', 'MirrorForce', 'MirrorTorque',
+    'FixInternals', 'FixExternals', 'Hookean', 'ExternalForce', 'MirrorForce', 'MirrorTorque',
     'FixScaledParametricRelations', 'FixCartesianParametricRelations',
     'FixSymmetry']
->>>>>>> a40534df
 
 
 def dict2constraint(dct):
@@ -2293,7 +2287,6 @@
                            'min_angle': self.min_angle, 'fmax': self.fmax}}
 
 
-<<<<<<< HEAD
 class FixExternals(FixConstraint):
     """This constraint is used to constrain the principle axes of inertia as
     well as the center of mass of a chosen set of atoms. For a given set of N
@@ -2540,7 +2533,8 @@
             tmp_forces += (coef * J_sub[:, i])
         forces[indx, :] = tmp_forces.reshape(-1, 3)
         return forces
-=======
+
+
 class FixSymmetry(FixConstraint):
     """
     Constraint to preserve spacegroup symmetry during optimisation.
@@ -2647,7 +2641,6 @@
                 'verbose': self.verbose,
             },
         }
->>>>>>> a40534df
 
 
 class Filter(FilterOld):
