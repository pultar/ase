# Note:
# Try to avoid module level import statements here to reduce
# import time during CLI execution


class CLICommand:
    """Print information about files or system.

    Without any filename(s), informations about the ASE installation will be
    shown (Python version, library versions, ...).

    With filename(s), the file format will be determined for each file.
    """

    @staticmethod
    def add_arguments(parser):
        parser.add_argument('filename', nargs='*',
                            help='Name of file to determine format for.')
        parser.add_argument('-v', '--verbose', action='store_true',
                            help='Show more information about files.')
        parser.add_argument('--formats', action='store_true',
                            help='List file formats known to ASE.')
        parser.add_argument('--calculators', action='store_true',
                            help='List calculators known to ASE. ')
        parser.add_argument('--plugins', action='store_true',
                            help='List the installed plugins.')

    @staticmethod
    def run(args):
        from ase.io.bundletrajectory import print_bundletrajectory_info
        from ase.io.formats import UnknownFileTypeError, filetype, ioformats
        from ase.io.ulm import print_ulm_info

        if not args.filename:
            print_info()
            if args.formats:
                print()
                print_formats()
            if args.calculators:
                print()
<<<<<<< HEAD
                print_calculators()
            if args.plugins:
=======
                from ase.calculators.autodetect import (detect_calculators,
                                                        format_configs)
                configs = detect_calculators()
                print('Calculators:')
                for message in format_configs(configs):
                    print(f'  {message}')
>>>>>>> b849805e
                print()
                print_plugins()
            return

        n = max(len(filename) for filename in args.filename) + 2
        nfiles_not_found = 0
        for filename in args.filename:
            try:
                format = filetype(filename)
            except FileNotFoundError:
                format = '?'
                description = 'No such file'
                nfiles_not_found += 1
            except UnknownFileTypeError:
                format = '?'
                description = '?'
            else:
                if format in ioformats:
                    description = ioformats[format].description
                else:
                    description = '?'

            print('{:{}}{} ({})'.format(filename + ':', n,
                                        description, format))
            if args.verbose:
                if format == 'traj':
                    print_ulm_info(filename)
                elif format == 'bundletrajectory':
                    print_bundletrajectory_info(filename)

        raise SystemExit(nfiles_not_found)


def print_plugins():
    from ase.plugins import plugins
    print(plugins.info())


def print_info():
    import platform
    import sys

    from ase.dependencies import all_dependencies

    versions = [('platform', platform.platform()),
                ('python-' + sys.version.split()[0], sys.executable)]

    for name, path in versions + all_dependencies():
        print(f'{name:24} {path}')


def print_calculators():
    from ase.plugins import calculators
    print(calculators.info())


def print_formats():
    from ase.io.formats import ioformats

    print('Supported formats:')
    for fmtname in sorted(ioformats):
        fmt = ioformats[fmtname]

        infos = [fmt.modes, 'single' if fmt.single else 'multi']
        if fmt.isbinary:
            infos.append('binary')
        if fmt.encoding is not None:
            infos.append(fmt.encoding)
        infostring = '/'.join(infos)

        moreinfo = [infostring]
        if fmt.extensions:
            moreinfo.append('ext={}'.format('|'.join(fmt.extensions)))
        if fmt.globs:
            moreinfo.append('glob={}'.format('|'.join(fmt.globs)))

        print('  {} [{}]: {}'.format(fmt.name,
                                     ', '.join(moreinfo),
                                     fmt.description))<|MERGE_RESOLUTION|>--- conflicted
+++ resolved
@@ -38,17 +38,8 @@
                 print_formats()
             if args.calculators:
                 print()
-<<<<<<< HEAD
                 print_calculators()
             if args.plugins:
-=======
-                from ase.calculators.autodetect import (detect_calculators,
-                                                        format_configs)
-                configs = detect_calculators()
-                print('Calculators:')
-                for message in format_configs(configs):
-                    print(f'  {message}')
->>>>>>> b849805e
                 print()
                 print_plugins()
             return
